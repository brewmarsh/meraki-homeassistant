--- conflicted
+++ resolved
@@ -13,13 +13,8 @@
   increment_version:
     if: github.event.pull_request.merged == true
     runs-on: ubuntu-latest
-<<<<<<< HEAD
     permissions: # added permissions section
       contents: write # grants write permission to the contents of the repo.
-=======
-    permissions:
-      contents: write
->>>>>>> 52865070
     steps:
       - name: Checkout code
         uses: actions/checkout@v4
@@ -38,15 +33,10 @@
           python .github/workflows/increment_version.py minor
           if [[ "${{ github.event.pull_request.title }}" == *"[minor]"* ]]; then
             echo "increment_type=minor" >> $GITHUB_OUTPUT
-<<<<<<< HEAD
-=======
-          python .github/workflows/increment_version.py major
-          if [[ "${{ github.event.pull_request.title }}" == *"[major]"* ]]; then
+          python .github/workflows/increment_version.py minor
+          elif [[ "${{ github.event.pull_request.title }}" == *"[major]"* ]]; then
             echo "increment_type=major" >> $GITHUB_OUTPUT
->>>>>>> 52865070
-          elif [[ "${{ github.event.pull_request.title }}" == *"[minor]"* ]]; then
-            python .github/workflows/increment_version.py minor
-            echo "increment_type=minor" >> $GITHUB_OUTPUT
+            python .github/workflows/increment_version.py major
           else
             python .github/workflows/increment_version.py patch
             echo "increment_type=patch" >> $GITHUB_OUTPUT
