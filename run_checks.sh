#!/bin/bash
set -e

<<<<<<< HEAD
# echo "Installing dependencies..."
# pip install -r requirements_test.txt
=======
echo "Installing dependencies..."
pip install -r requirements_test.txt
>>>>>>> 190aee3c

export PYTHONPATH=$PYTHONPATH:.
echo "PYTHONPATH: $PYTHONPATH"

# echo "Running tests..."
# pytest

echo "Running pip-audit..."
pip-audit

echo "Running ruff..."
ruff check .

echo "Running bandit..."
bandit -c .bandit.yaml -r .

echo "All checks passed!"<|MERGE_RESOLUTION|>--- conflicted
+++ resolved
@@ -1,13 +1,8 @@
 #!/bin/bash
 set -e
 
-<<<<<<< HEAD
-# echo "Installing dependencies..."
-# pip install -r requirements_test.txt
-=======
 echo "Installing dependencies..."
 pip install -r requirements_test.txt
->>>>>>> 190aee3c
 
 export PYTHONPATH=$PYTHONPATH:.
 echo "PYTHONPATH: $PYTHONPATH"
