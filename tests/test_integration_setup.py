"""Integration-level tests for the Meraki HA component."""
from __future__ import annotations

<<<<<<< HEAD
from __future__ import annotations

=======
>>>>>>> 190aee3c
from unittest.mock import AsyncMock, patch

import pytest
from homeassistant.core import HomeAssistant
from homeassistant.helpers.device_registry import async_get as async_get_device_registry
from homeassistant.helpers.entity_registry import async_get as async_get_entity_registry
from pytest_homeassistant_custom_component.common import MockConfigEntry

from custom_components.meraki_ha.const import DOMAIN
from tests.const import MOCK_DEVICE, MOCK_GX_DEVICE, MOCK_MX_DEVICE


@pytest.fixture
def config_entry() -> MockConfigEntry:
    """Fixture for a mocked config entry."""
    return MockConfigEntry(
        domain=DOMAIN,
        data={"meraki_api_key": "fake_key", "meraki_org_id": "fake_org"},
        options={},
        entry_id="test_entry",
    )


@pytest.fixture
def mock_meraki_client() -> AsyncMock:
    """Fixture for a mocked MerakiAPIClient."""
    client = AsyncMock()
    client.get_all_data = AsyncMock(
        return_value={
            "devices": [MOCK_DEVICE, MOCK_MX_DEVICE, MOCK_GX_DEVICE],
            "networks": [
                {
                    "id": "net1",
                    "name": "Test Network",
                    "productTypes": ["wireless", "appliance"],
                },
            ],
            "ssids": [
                {
                    "number": 0,
                    "name": "Test SSID",
                    "enabled": True,
                    "networkId": "net1",
                },
            ],
            "clients": [],
            "vlans": {},
            "appliance_uplink_statuses": [],
            "rf_profiles": {},
            "appliance_traffic": {},
        },
    )
    client.unregister_webhook = AsyncMock(return_value=None)
    return client


@pytest.mark.enable_socket
async def test_ssid_device_creation_and_unification(
    hass: HomeAssistant,
    config_entry: MockConfigEntry,
    mock_meraki_client: AsyncMock,
) -> None:
    """
    Test that a single device is created for an SSID with all its entities.

    Args:
    ----
        hass: The Home Assistant instance.
        config_entry: The config entry.
        mock_meraki_client: The mocked Meraki API client.

    """
    config_entry.add_to_hass(hass)

    with (
        patch(
            "custom_components.meraki_ha.coordinator.ApiClient",
            return_value=mock_meraki_client,
        ),
        patch("custom_components.meraki_ha.async_register_webhook", return_value=None),
    ):
        # Set up the component
        assert await hass.config_entries.async_setup(config_entry.entry_id)
        await hass.async_block_till_done()

        # Get the device and entity registries
        device_registry = async_get_device_registry(hass)
        entity_registry = async_get_entity_registry(hass)

        # Find devices related to the SSID
        ssid_device_identifier = (DOMAIN, "net1_0")
        ssid_device = device_registry.async_get_device({ssid_device_identifier})

        # Assert that a device was created
        assert ssid_device is not None

        # Assert that the device has the correct name (default prefix format)
        assert ssid_device.name == "[SSID] Test SSID"

        # Find all entities associated with this device by querying the entity registry
        entities = [
            entity.entity_id
            for entity in entity_registry.entities.values()
            if entity.device_id == ssid_device.id
        ]

        # Assert that multiple entities have been created for this one device
        assert len(entities) > 1


@pytest.mark.enable_socket
async def test_integration_reload(
    hass: HomeAssistant,
    config_entry: MockConfigEntry,
    mock_meraki_client: AsyncMock,
) -> None:
    """
    Test that the integration reloads successfully.

    Args:
    ----
        hass: The Home Assistant instance.
        config_entry: The config entry.
        mock_meraki_client: The mocked Meraki API client.

    """
    config_entry.add_to_hass(hass)

    with (
        patch(
            "custom_components.meraki_ha.coordinator.ApiClient",
            return_value=mock_meraki_client,
        ),
        patch("custom_components.meraki_ha.async_register_webhook", return_value=None),
    ):
        # Set up the component
        assert await hass.config_entries.async_setup(config_entry.entry_id)
        await hass.async_block_till_done()

        # Reload the integration
        assert await hass.config_entries.async_reload(config_entry.entry_id)
        await hass.async_block_till_done()

        # Check that the coordinator is still there, indicating a successful reload
        assert DOMAIN in hass.data
        assert config_entry.entry_id in hass.data[DOMAIN]
        assert "coordinator" in hass.data[DOMAIN][config_entry.entry_id]<|MERGE_RESOLUTION|>--- conflicted
+++ resolved
@@ -1,11 +1,6 @@
 """Integration-level tests for the Meraki HA component."""
 from __future__ import annotations
 
-<<<<<<< HEAD
-from __future__ import annotations
-
-=======
->>>>>>> 190aee3c
 from unittest.mock import AsyncMock, patch
 
 import pytest
