--- conflicted
+++ resolved
@@ -1,11 +1,6 @@
 """Tests for consistent SSID device representation across all entity types."""
 from __future__ import annotations
 
-<<<<<<< HEAD
-from __future__ import annotations
-
-=======
->>>>>>> 190aee3c
 from typing import Any
 from unittest.mock import MagicMock
 
