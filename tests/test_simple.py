"""A simple test file."""
<<<<<<< HEAD

=======
>>>>>>> 190aee3c
from __future__ import annotations


def test_simple_addition() -> None:
    """Test that 1 + 1 equals 2."""
    assert 1 + 1 == 2<|MERGE_RESOLUTION|>--- conflicted
+++ resolved
@@ -1,8 +1,4 @@
 """A simple test file."""
-<<<<<<< HEAD
-
-=======
->>>>>>> 190aee3c
 from __future__ import annotations
 
 
