--- conflicted
+++ resolved
@@ -15,26 +15,6 @@
     """Fixture for a mocked config entry."""
     return MagicMock()
 
-<<<<<<< HEAD
-from unittest.mock import AsyncMock
-
-
-@pytest.fixture
-def mock_camera_service():
-    """Fixture for a mocked CameraService."""
-    return AsyncMock()
-
-
-@pytest.mark.asyncio
-async def test_mr_handler_discover_entities(
-    mock_coordinator, mock_config_entry, mock_camera_service
-):
-    """Test that the MRHandler's discover_entities returns an empty list (for now)."""
-    handler = MRHandler(
-        mock_coordinator, MOCK_DEVICE, mock_config_entry, mock_camera_service
-    )
-    entities = await handler.discover_entities()
-=======
 @pytest.fixture
 def mock_control_service():
     """Fixture for a mock DeviceControlService."""
@@ -49,5 +29,4 @@
         mock_coordinator, MOCK_DEVICE, mock_config_entry, mock_control_service
     )
     entities = handler.discover_entities()
->>>>>>> c2e90e38
     assert entities == []