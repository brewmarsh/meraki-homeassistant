--- conflicted
+++ resolved
@@ -1,8 +1,4 @@
 """Tests for the Meraki options flow."""
-<<<<<<< HEAD
-
-=======
->>>>>>> 190aee3c
 from __future__ import annotations
 
 import pytest
