--- conflicted
+++ resolved
@@ -1,10 +1,6 @@
 {
   "name": "meraki-homeassistant",
-<<<<<<< HEAD
-  "version": "2.2.0-beta.46",
-=======
   "version": "2.2.0-beta.48",
->>>>>>> a2067853
   "description": "Meraki Home Assistant Integration",
   "scripts": {
     "changelog": "conventional-changelog -p angular -i CHANGELOG.md -s",
