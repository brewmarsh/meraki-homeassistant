{
  "name": "meraki-homeassistant",
<<<<<<< HEAD
  "version": "1.5.4-beta.7",
=======
  "version": "1.5.4-beta.8",
>>>>>>> 190aee3c
  "description": "Meraki Home Assistant Integration",
  "scripts": {
    "changelog": "conventional-changelog -p angular -i CHANGELOG.md -s",
    "set-version": "node get-version.js && npm version $(node get-version.js) --no-git-tag-version"
  },
  "devDependencies": {
    "conventional-changelog-cli": "^4.1.0"
  },
  "engines": {
    "node": ">=18"
  }
}<|MERGE_RESOLUTION|>--- conflicted
+++ resolved
@@ -1,10 +1,6 @@
 {
   "name": "meraki-homeassistant",
-<<<<<<< HEAD
-  "version": "1.5.4-beta.7",
-=======
   "version": "1.5.4-beta.8",
->>>>>>> 190aee3c
   "description": "Meraki Home Assistant Integration",
   "scripts": {
     "changelog": "conventional-changelog -p angular -i CHANGELOG.md -s",
