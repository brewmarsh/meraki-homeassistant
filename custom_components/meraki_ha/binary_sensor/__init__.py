"""Binary sensor platform for the Meraki Home Assistant integration."""

import logging
import asyncio

from homeassistant.config_entries import ConfigEntry
from homeassistant.core import HomeAssistant
from homeassistant.helpers.entity import Entity
from homeassistant.helpers.entity_platform import AddEntitiesCallback

from ..const import DOMAIN
from .device.camera_motion import MerakiMotionSensor
from .device.mt20_open_close import MerakiMt20OpenCloseSensor
from .switch_port import SwitchPortSensor

_LOGGER = logging.getLogger(__name__)


async def async_setup_entry(
    hass: HomeAssistant,
    config_entry: ConfigEntry,
    async_add_entities: AddEntitiesCallback,
) -> bool:
    """Set up Meraki binary sensor entities from a config entry."""
    entry_data = hass.data[DOMAIN][config_entry.entry_id]
<<<<<<< HEAD
    coordinator = entry_data["coordinator"]
    camera_service = entry_data.get("camera_service")

    binary_sensor_entities: list[Entity] = []
    devices = coordinator.data.get("devices", [])

    # Pre-check for camera service to avoid repeated checks in the loop
    has_camera_service = camera_service is not None

    for device in devices:
        product_type = device.get("productType", "")
        model = device.get("model", "")

        # Add motion sensors for cameras
        if product_type.startswith("camera") and has_camera_service:
            binary_sensor_entities.append(
                MerakiMotionSensor(coordinator, device, camera_service, config_entry)
            )

        # Add open/close sensors for MT20 devices
        if model.startswith("MT20"):
            binary_sensor_entities.append(
                MerakiMt20OpenCloseSensor(coordinator, device, config_entry)
            )

        # Add switch port sensors
        if product_type == "switch":
            for port in device.get("ports_statuses", []):
                binary_sensor_entities.append(
                    SwitchPortSensor(coordinator, device, port)
                )
=======

    discovered_entities = entry_data.get("entities", [])
    binary_sensor_entities = [e for e in discovered_entities if isinstance(e, BinarySensorEntity)]
>>>>>>> 95045545

    if binary_sensor_entities:
        _LOGGER.debug("Adding %d binary_sensor entities", len(binary_sensor_entities))
        chunk_size = 50
        for i in range(0, len(binary_sensor_entities), chunk_size):
            chunk = binary_sensor_entities[i:i + chunk_size]
            async_add_entities(chunk)
            if len(binary_sensor_entities) > chunk_size:
                await asyncio.sleep(1)

    return True<|MERGE_RESOLUTION|>--- conflicted
+++ resolved
@@ -3,15 +3,13 @@
 import logging
 import asyncio
 
+from homeassistant.core import HomeAssistant
 from homeassistant.config_entries import ConfigEntry
-from homeassistant.core import HomeAssistant
-from homeassistant.helpers.entity import Entity
 from homeassistant.helpers.entity_platform import AddEntitiesCallback
+from homeassistant.components.binary_sensor import BinarySensorEntity
 
 from ..const import DOMAIN
-from .device.camera_motion import MerakiMotionSensor
-from .device.mt20_open_close import MerakiMt20OpenCloseSensor
-from .switch_port import SwitchPortSensor
+
 
 _LOGGER = logging.getLogger(__name__)
 
@@ -23,43 +21,9 @@
 ) -> bool:
     """Set up Meraki binary sensor entities from a config entry."""
     entry_data = hass.data[DOMAIN][config_entry.entry_id]
-<<<<<<< HEAD
-    coordinator = entry_data["coordinator"]
-    camera_service = entry_data.get("camera_service")
-
-    binary_sensor_entities: list[Entity] = []
-    devices = coordinator.data.get("devices", [])
-
-    # Pre-check for camera service to avoid repeated checks in the loop
-    has_camera_service = camera_service is not None
-
-    for device in devices:
-        product_type = device.get("productType", "")
-        model = device.get("model", "")
-
-        # Add motion sensors for cameras
-        if product_type.startswith("camera") and has_camera_service:
-            binary_sensor_entities.append(
-                MerakiMotionSensor(coordinator, device, camera_service, config_entry)
-            )
-
-        # Add open/close sensors for MT20 devices
-        if model.startswith("MT20"):
-            binary_sensor_entities.append(
-                MerakiMt20OpenCloseSensor(coordinator, device, config_entry)
-            )
-
-        # Add switch port sensors
-        if product_type == "switch":
-            for port in device.get("ports_statuses", []):
-                binary_sensor_entities.append(
-                    SwitchPortSensor(coordinator, device, port)
-                )
-=======
 
     discovered_entities = entry_data.get("entities", [])
     binary_sensor_entities = [e for e in discovered_entities if isinstance(e, BinarySensorEntity)]
->>>>>>> 95045545
 
     if binary_sensor_entities:
         _LOGGER.debug("Adding %d binary_sensor entities", len(binary_sensor_entities))
