"""Device Tag Update Coordinator for the Meraki Home Assistant integration.

This module defines the `DeviceTagUpdateCoordinator`, which is responsible for
orchestrating updates to device tags via the Meraki API. It uses the
`MerakiApiDataFetcher` for the actual API communication.
"""
import logging
from datetime import timedelta  # Used for scan_interval and self.update_interval
# Added Any for self.data generic
from typing import (
    TYPE_CHECKING,
    Any,
    Dict,
    List,
)

from homeassistant.core import HomeAssistant
from homeassistant.exceptions import ConfigEntryAuthFailed
from homeassistant.helpers.update_coordinator import (
    DataUpdateCoordinator,
    UpdateFailed,
)

<<<<<<< HEAD
from ..const import DOMAIN # For logger naming consistency
from .api_data_fetcher import MerakiApiDataFetcher
from ..meraki_api.exceptions import MerakiApiError # Or MerakiApiException, MerakiApiError is fine as it's an alias
=======
from ..const import DOMAIN  # For logger naming consistency
from .api_data_fetcher import MerakiApiDataFetcher, MerakiApiError
>>>>>>> ffe93e36

if TYPE_CHECKING:
    # To avoid circular import issues at runtime
    from .base_coordinator import MerakiDataUpdateCoordinator

_LOGGER = logging.getLogger(__name__)


# Generic type for DataUpdateCoordinator data
class DeviceTagUpdateCoordinator(DataUpdateCoordinator[Dict[str, Any]]):
    """Coordinator to update tags for Meraki devices.

    This coordinator manages the process of sending tag updates to the
    Meraki API. It provides an interface for other parts of the
    integration to request tag changes for specific devices. The
    `_async_update_data` method is a placeholder as updates are on-demand.
    """

    def __init__(
        self,
        hass: HomeAssistant,
        api_key: str,
        scan_interval: timedelta,
        org_id: str,
        # base_url: str,  # This parameter seems unused.
        # The MerakiApiDataFetcher constructs full URLs.
        main_coordinator: "MerakiDataUpdateCoordinator",
    ) -> None:
        """Initialize the DeviceTagUpdateCoordinator.

        Args:
            hass: The Home Assistant instance.
            api_key: The Meraki API key.
            scan_interval: The time interval for periodic updates.
                Primarily for the `_async_update_data` placeholder.
                Updates are on-demand.
            org_id: The Meraki Organization ID.
            main_coordinator: The main `MerakiDataUpdateCoordinator`
                instance, used for context or shared properties.
        """
        super().__init__(
            hass,
            _LOGGER,
            name=f"{DOMAIN} Device Tag Update ({org_id})",  # More specific name
            # For the placeholder _async_update_data
            update_interval=scan_interval,
        )
        self.api_key: str = api_key
        self.org_id: str = org_id
        # Storing if needed, but seems unused.
        # self.base_url: str = base_url
        self.main_coordinator: "MerakiDataUpdateCoordinator" = main_coordinator

        # Initialize MerakiApiDataFetcher for API communication.
        # Network and SSID coordinators are not relevant for tag updates.
        self.api_fetcher: MerakiApiDataFetcher = MerakiApiDataFetcher(
            api_key=self.api_key,
            org_id=self.org_id,
            network_coordinator=None,
            ssid_coordinator=None,
        )

        # self.data is managed by DataUpdateCoordinator.
        # Initialize it if a specific structure is always expected.
        # The original had Dict[str, List[str]], but generic is Dict[str, Any].
        # As _async_update_data returns {}, this is fine.
        self.data: Dict[str, Any] = {}

        # The original code had a custom update_interval and
        # _next_update_time logic, which might conflict with or duplicate
        # DataUpdateCoordinator's internal scheduling. If specific timing
        # beyond the coordinator's `update_interval` is needed, it should
        # be handled carefully. For now, relying on superclass's interval.
        # self.update_interval = timedelta(
        #     seconds=scan_interval.total_seconds() * 2
        # )
        # self._next_update_time = dt_util.now()
        _LOGGER.debug(
            "DeviceTagUpdateCoordinator initialized for org %s. Update "
            "interval for placeholder: %s",
            self.org_id,
            self.update_interval,
        )

    async def _async_update_data(self) -> Dict[str, Any]:
        """Fetch data from API endpoint (placeholder).

        This method is part of the DataUpdateCoordinator pattern. For this
        coordinator, actual tag updates are on-demand via
        `async_update_device_tags`. This method currently serves as a
        placeholder and does not perform any data fetching or processing
        related to tag updates.

        Returns:
            An empty dictionary, as no global data fetching is performed
            here.
        """
        _LOGGER.debug(
            "DeviceTagUpdateCoordinator._async_update_data called, but it's a "
            "placeholder. Tag updates are on-demand via "
            "async_update_device_tags."
        )
        # Return an empty dictionary as per original and superclass expectation
        return {}

    async def async_update_device_tags(
        self, serial: str, tags: List[str]
    ) -> None:
        """Update tags for a single Meraki device.

        This method uses the `MerakiApiDataFetcher` to send a request to
        the Meraki API to update the tags for the specified device.

        Note: The effectiveness of this method depends on the
        implementation of `MerakiApiDataFetcher.async_update_device_tags`,
        which is noted as being a placeholder in its own documentation.

        Args:
            serial: The serial number of the device whose tags are to be
                updated.
            tags: A list of strings representing the new set of tags for
                the device. The Meraki API typically expects a complete
                list of tags, so this will overwrite existing tags.

        Raises:
            UpdateFailed: If the tag update operation fails due to an API
                error or other unexpected issue.
            ConfigEntryAuthFailed: If the Meraki API key is invalid or
                unauthorized, resulting in a 401 error from the API.
        """
        _LOGGER.debug(
            "Attempting to update tags for device serial %s to: %s",
            serial,
            tags,
        )
        try:
            # `async_update_device_tags` in api_fetcher is a placeholder.
            # Assuming it returns bool or raises on failure.
            success: bool = await self.api_fetcher.async_update_device_tags(
                serial, tags
            )
            if success:
                _LOGGER.info(
                    "Successfully updated tags for device %s. Requesting refresh.",
                    serial,
                )
                # After a successful update, you might want to trigger a
                # refresh of data that depends on these tags.
                # This refreshes this coordinator's data (which is {}),
                # and then _async_update_data (placeholder) runs.
                await self.async_request_refresh()
                # Consider if a refresh of the main_coordinator is needed:
                # await self.main_coordinator.async_request_refresh()
            else:
                # This path assumes async_update_device_tags returns False
                # on non-exception failure
                _LOGGER.warning(
                    "Tag update for device %s reported as unsuccessful by API "
                    "fetcher (returned False).",
                    serial,
                )
                raise UpdateFailed(
                    f"Tag update for device {serial} failed (API fetcher "
                    "indicated no success)."
                )

        except ConfigEntryAuthFailed:  # Specific re-raise
            _LOGGER.error(
                "Authentication failed while updating tags for device %s.",
                serial,
            )
            raise
        except MerakiApiError as e:  # Catch specific API errors from the fetcher
            _LOGGER.error(
                "API error updating tags for device %s: %s", serial, e
            )
            raise UpdateFailed(
                f"API error updating tags for device {serial}: {e}"
            ) from e
        # UpdateFailed was already caught by original code, but it's good
        # to be explicit if MerakiApiError is a type of UpdateFailed or
        # if api_fetcher raises it. For now, assuming MerakiApiError is
        # distinct.
        except UpdateFailed:  # Re-raise if api_fetcher raises it
            _LOGGER.error(
                "UpdateFailed exception during tag update for device %s.",
                serial,
            )
            raise
        except Exception as e:  # Catch any other unexpected errors
            # Use .exception to include stack trace
            _LOGGER.exception(
                "Unexpected error updating tags for device %s: %s", serial, e
            )
            raise UpdateFailed(
                f"Unexpected error updating tags for device {serial}: {e}"
            ) from e<|MERGE_RESOLUTION|>--- conflicted
+++ resolved
@@ -21,14 +21,8 @@
     UpdateFailed,
 )
 
-<<<<<<< HEAD
-from ..const import DOMAIN # For logger naming consistency
-from .api_data_fetcher import MerakiApiDataFetcher
-from ..meraki_api.exceptions import MerakiApiError # Or MerakiApiException, MerakiApiError is fine as it's an alias
-=======
 from ..const import DOMAIN  # For logger naming consistency
 from .api_data_fetcher import MerakiApiDataFetcher, MerakiApiError
->>>>>>> ffe93e36
 
 if TYPE_CHECKING:
     # To avoid circular import issues at runtime
