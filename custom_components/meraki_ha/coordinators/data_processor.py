--- conflicted
+++ resolved
@@ -11,12 +11,7 @@
 import asyncio
 import logging
 from typing import TYPE_CHECKING, Any, Coroutine, Dict, List, Optional, Union
-<<<<<<< HEAD
-
-from ..meraki_api._api_client import MerakiAPIClient
-=======
 from ..meraki_api import MerakiAPIClient 
->>>>>>> ffe93e36
 
 if TYPE_CHECKING:
     # Avoid circular import at runtime, only for type checking
@@ -41,14 +36,11 @@
                 access shared information like the API key and org_id.
         """
         self.coordinator: "MerakiDataUpdateCoordinator" = coordinator
-<<<<<<< HEAD
         # self.api_key: str = coordinator.api_key # Can be removed if not used directly elsewhere
         self.api_client = MerakiAPIClient(
             api_key=self.coordinator.api_key,
             org_id=self.coordinator.org_id  # Assuming org_id is available on coordinator
         )
-=======
->>>>>>> ffe93e36
 
     async def process_devices(
         self, devices: List[Dict[str, Any]]
@@ -105,18 +97,11 @@
                 mr_device_indices.append(i)
 
                 # Task for connected client count
-<<<<<<< HEAD
-                if network_id and ap_identifier_for_clients: # ap_identifier_for_clients might not be needed
-                    async_tasks.append(
-                        self.api_client.wireless.async_get_network_client_count(
-                            network_id=network_id # Using network_id as per target method
-=======
                 if device_serial_for_ap:
                     async_tasks.append(
                         self.coordinator.meraki_client.devices.get_device_clients(
                             serial=device_serial_for_ap
                             # Consider adding timespan if needed, e.g., timespan=300 for last 5 mins
->>>>>>> ffe93e36
                         )
                     )
                 else:
@@ -130,11 +115,7 @@
                 # Task for wireless radio settings
                 if device_serial_for_radio:
                     async_tasks.append(
-<<<<<<< HEAD
-                        self.api_client.wireless.async_get_device_wireless_radio_settings(
-=======
                         self.coordinator.meraki_client.wireless.get_device_wireless_radio_settings(
->>>>>>> ffe93e36
                             serial=device_serial_for_radio
                         )
                     )
