--- conflicted
+++ resolved
@@ -11,19 +11,7 @@
 import asyncio
 import logging
 from typing import TYPE_CHECKING, Any, Coroutine, Dict, List, Optional, Union
-<<<<<<< HEAD
-
-from ..meraki_api import MerakiAPIClient # This line should already be here from previous step
-
-# Old imports to be removed:
-# from ..meraki_api.wireless import (
-# get_meraki_connected_client_count,
-# get_meraki_device_wireless_radio_settings,
-# )
-=======
-from ..meraki_api.wireless import MerakiAPIClient
-from ..meraki_api.wireless import async_get_network_client_count
->>>>>>> aeb2bf53
+from ..meraki_api import MerakiAPIClient 
 
 if TYPE_CHECKING:
     # Avoid circular import at runtime, only for type checking
@@ -48,15 +36,6 @@
                 access shared information like the API key and org_id.
         """
         self.coordinator: "MerakiDataUpdateCoordinator" = coordinator
-<<<<<<< HEAD
-        # self.api_client instantiation is removed, will use self.coordinator.meraki_client
-=======
-        # self.api_key: str = coordinator.api_key # Can be removed if not used directly elsewhere
-        self.api_client = MerakiAPIClient(
-            api_key=self.coordinator.api_key,
-            org_id=self.coordinator.org_id,  # Assuming org_id is available on coordinator
-        )
->>>>>>> aeb2bf53
 
     async def process_devices(
         self, devices: List[Dict[str, Any]]
@@ -113,22 +92,11 @@
                 mr_device_indices.append(i)
 
                 # Task for connected client count
-<<<<<<< HEAD
                 if device_serial_for_ap:
                     async_tasks.append(
                         self.coordinator.meraki_client.devices.get_device_clients(
                             serial=device_serial_for_ap
                             # Consider adding timespan if needed, e.g., timespan=300 for last 5 mins
-=======
-                if (
-                    network_id and ap_identifier_for_clients
-                ):  # ap_identifier_for_clients might not be needed
-                    async_tasks.append(
-                        async_get_network_client_count(
-                            self.api_key,
-                            network_id,
-                            ap_identifier_for_clients,
->>>>>>> aeb2bf53
                         )
                     )
                 else:
@@ -174,15 +142,9 @@
                 # Assumes tasks were added in pairs for MR devices.
 
                 # Client count result
-<<<<<<< HEAD
                 client_task_idx_in_async_tasks = mr_idx * 2 # Calculate the original index in async_tasks
                 client_task_valid = client_task_idx_in_async_tasks < len(async_tasks) and \
                                   async_tasks[client_task_idx_in_async_tasks] is not None
-=======
-                client_task_valid = (mr_idx * 2) < len(async_tasks) and async_tasks[
-                    mr_idx * 2
-                ] is not None
->>>>>>> aeb2bf53
                 if client_task_valid and result_idx < len(results):
                     client_result = results[result_idx]
                     if isinstance(client_result, list): # SDK returns a list of clients
@@ -202,15 +164,9 @@
                     )
 
                 # Radio settings result
-<<<<<<< HEAD
-                radio_task_idx_in_async_tasks = mr_idx * 2 + 1 # Calculate the original index in async_tasks
+\                radio_task_idx_in_async_tasks = mr_idx * 2 + 1 # Calculate the original index in async_tasks
                 radio_task_valid = radio_task_idx_in_async_tasks < len(async_tasks) and \
                                  async_tasks[radio_task_idx_in_async_tasks] is not None
-=======
-                radio_task_valid = (mr_idx * 2 + 1) < len(async_tasks) and async_tasks[
-                    mr_idx * 2 + 1
-                ] is not None
->>>>>>> aeb2bf53
                 if radio_task_valid and result_idx < len(results):
                     radio_result = results[result_idx]
                     if isinstance(radio_result, dict): # Radio settings should be a dict
