"""Processes raw data fetched from the Meraki API.

This module defines the `MerakiDataProcessor` class, which is
responsible for transforming the raw JSON responses from the Meraki API
into a more structured and usable format for the integration. This
includes extracting relevant fields and, for certain device types
(like MR wireless access points), fetching additional details
asynchronously.
"""
import asyncio
import logging
from typing import TYPE_CHECKING, Any, Coroutine, Dict, List, Optional, Union

<<<<<<< HEAD
# Assuming these are async functions that return data or raise
# exceptions
from ..meraki_api.wireless import (
    get_meraki_connected_client_count,
    get_meraki_device_wireless_radio_settings,
)
=======
from ..meraki_api._api_client import MerakiAPIClient
>>>>>>> 5f8d4e54

if TYPE_CHECKING:
    # Avoid circular import at runtime, only for type checking
    from ..coordinator import MerakiDataUpdateCoordinator

_LOGGER = logging.getLogger(__name__)


class MerakiDataProcessor:
    """Class to process data fetched from the Meraki API.

    This processor takes raw data lists/dictionaries from the API and
    formats them, selects relevant fields, and enriches data for
    specific device types by making additional API calls if necessary.
    """

    def __init__(self, coordinator: "MerakiDataUpdateCoordinator") -> None:
        """Initialize the MerakiDataProcessor.

        Args:
            coordinator: The main MerakiDataUpdateCoordinator instance, used to
                access shared information like the API key and org_id.
        """
        self.coordinator: "MerakiDataUpdateCoordinator" = coordinator
        # self.api_key: str = coordinator.api_key # Can be removed if not used directly elsewhere
        self.api_client = MerakiAPIClient(
            api_key=self.coordinator.api_key,
            org_id=self.coordinator.org_id  # Assuming org_id is available on coordinator
        )

    async def process_devices(
        self, devices: List[Dict[str, Any]]
    ) -> List[Dict[str, Any]]:
        """Process a list of device data from the Meraki API.

        Extracts key information for each device. For Meraki MR devices (wireless APs),
        it additionally fetches the connected client count and wireless radio settings
        asynchronously.

        Args:
            devices: A list of dictionaries, where each dictionary is a
                raw representation of a device from the Meraki API.

        Returns:
            A list of processed device dictionaries. Each dictionary
            contains selected fields like 'name', 'serial', 'mac',
            'model', 'networkId', 'tags', and potentially
            'connected_clients' and 'radio_settings' for MR devices.
        """
        _LOGGER.debug("Processing %d devices.", len(devices))
        processed_devices_list: List[Dict[str, Any]] = []
        # Tasks for asyncio.gather to fetch additional data for MR devices
        async_tasks: List[Optional[Coroutine[Any, Any, Any]]] = []
        # Keep track of which processed_device maps to which tasks
        mr_device_indices: List[int] = []

        for i, device in enumerate(devices):
            # Basic device information extraction
            processed_device: Dict[str, Any] = {
                "name": device.get("name"),
                "serial": device.get("serial"),
                "mac": device.get("mac"),
                "model": device.get("model"),
                "networkId": device.get("networkId"),
                # Default to empty list if no tags
                "tags": device.get("tags", []),
                "connected_clients": None,  # Initialize as None
                "radio_settings": None,  # Initialize as None
            }
            processed_devices_list.append(processed_device)

            # For MR (wireless access point) devices, create tasks to
            # fetch more details
            if isinstance(device.get("model"), str) and device.get(
                "model", ""
            ).upper().startswith("MR"):
                network_id: Optional[str] = device.get("networkId")
                # MAC address seems to be used as device_serial by
                # get_meraki_connected_client_count, but the function name
                # implies it might be specific to client counting on an AP.
                # Original code used mac_address for client count.
                # Assume mac_address is identifier needed by that function.
                ap_identifier_for_clients: Optional[str] = device.get("mac")
                # or device.get("serial")
                device_serial_for_radio: Optional[str] = device.get("serial")

                # Store index of this MR device
                mr_device_indices.append(i)

                # Task for connected client count
                if network_id and ap_identifier_for_clients: # ap_identifier_for_clients might not be needed
                    async_tasks.append(
<<<<<<< HEAD
                        get_meraki_connected_client_count(
                            self.api_key,
                            network_id,
                            ap_identifier_for_clients,
=======
                        self.api_client.wireless.async_get_network_client_count(
                            network_id=network_id # Using network_id as per target method
>>>>>>> 5f8d4e54
                        )
                    )
                else:
                    _LOGGER.warning(
                        "Missing networkId or MAC/serial for client count on "
                        "MR device: %s (%s)",
                        processed_device.get("name"),
                        processed_device.get("serial"),
                    )
                    # Placeholder for missing info
                    async_tasks.append(None)

                # Task for wireless radio settings
                if device_serial_for_radio:
                    async_tasks.append(
                        self.api_client.wireless.async_get_device_wireless_radio_settings(
                            serial=device_serial_for_radio
                        )
                    )
                else:
                    _LOGGER.warning(
                        "Missing serial for radio settings on MR device: %s (%s)",
                        processed_device.get("name"),
                        processed_device.get("serial"),
                    )
                    # Placeholder for missing serial
                    async_tasks.append(None)
            # Non-MR devices don't get additional tasks; their slots in
            # `results` will be implicitly skipped.

        # Execute all created tasks concurrently if any exist
        if async_tasks:
            # `return_exceptions=True` allows handling individual task failures
            results: List[Union[Any, Exception]] = await asyncio.gather(
                *[task for task in async_tasks if task is not None],
                return_exceptions=True,
            )

            # Assign results back to the corresponding MR devices
            result_idx = 0
            for mr_idx in mr_device_indices:
                target_device = processed_devices_list[mr_idx]
                # Each MR device had two tasks: client count, radio settings.
                # Only access results if corresponding tasks were not None.
                # Assumes tasks were added in pairs for MR devices.

                # Client count result
                client_task_valid = (mr_idx * 2) < len(async_tasks) and \
                                  async_tasks[mr_idx * 2] is not None
                if client_task_valid and result_idx < len(results):
                    client_result = results[result_idx]
                    if isinstance(client_result, int):
                        target_device["connected_clients"] = client_result
                    elif isinstance(client_result, Exception):
                        _LOGGER.warning(
                            "Error fetching client count for MR device "
                            "%s (%s): %s",
                            target_device.get("name"),
                            target_device.get("serial"),
                            client_result,
                        )
                    result_idx += 1
                elif not client_task_valid:  # Task was None
                    _LOGGER.debug(
                        "Skipped client count for MR device %s due to missing info.",
                        target_device.get("serial"),
                    )

                # Radio settings result
                radio_task_valid = (mr_idx * 2 + 1) < len(async_tasks) and \
                                 async_tasks[mr_idx * 2 + 1] is not None
                if radio_task_valid and result_idx < len(results):
                    radio_result = results[result_idx]
                    # Assuming radio settings are a dict
                    if isinstance(radio_result, dict):
                        target_device["radio_settings"] = radio_result
                    elif isinstance(radio_result, Exception):
                        _LOGGER.warning(
                            "Error fetching radio settings for MR device "
                            "%s (%s): %s",
                            target_device.get("name"),
                            target_device.get("serial"),
                            radio_result,
                        )
                    result_idx += 1
                elif not radio_task_valid:  # Task was None
                    _LOGGER.debug(
                        "Skipped radio settings for MR device %s due to missing info.",
                        target_device.get("serial")
                    )

        _LOGGER.debug(
            "Finished processing %d devices.", len(processed_devices_list)
        )
        return processed_devices_list

    @staticmethod
    def process_networks(
        networks: List[Dict[str, Any]]
    ) -> List[Dict[str, Any]]:
        """Process a list of network data from the Meraki API.

        Extracts key information for each network.

        Args:
            networks: A list of dictionaries, where each dictionary is a
                raw representation of a network from the Meraki API.

        Returns:
            A list of processed network dictionaries. Each dictionary
            contains selected fields like 'id', 'name', and 'type'.
            Example: `[{"id": "N_123", "name": "Main Office",
            "type": "wireless"}, ...]`
        """
        processed_networks_list: List[Dict[str, Any]] = []
        if not isinstance(networks, list):
            _LOGGER.warning(
                "Network data is not a list: %s", type(networks)
            )
            return processed_networks_list

        for network in networks:
            if not isinstance(network, dict):
                _LOGGER.warning(
                    "Network item is not a dict: %s", type(network)
                )
                continue
            processed_network: Dict[str, Any] = {
                "id": network.get("id"),
                "name": network.get("name"),
                "type": network.get("type"),
                # Add other relevant network attributes here if needed
                # in the future
                # e.g., "timeZone": network.get("timeZone"),
                # "tags": network.get("tags", []),
            }
            processed_networks_list.append(processed_network)
        _LOGGER.debug(
            "Processed %d networks.", len(processed_networks_list)
        )
        return processed_networks_list

    @staticmethod
    def process_ssids(ssids: List[Dict[str, Any]]) -> List[Dict[str, Any]]:
        """Process a list of SSID data from the Meraki API.

        Extracts key information for each SSID.

        Args:
            ssids: A list of dictionaries, where each dictionary is a raw
                representation of an SSID from the Meraki API.

        Returns:
            A list of processed SSID dictionaries. Each dictionary
            contains selected fields like 'name' and 'enabled'.
            Example: `[{"name": "Guest SSID", "enabled": True,
            "number": 0}, ...]` (assuming 'number' is also a relevant
            field from SSID details)
        """
        processed_ssids_list: List[Dict[str, Any]] = []
        if not isinstance(ssids, list):
            _LOGGER.warning("SSID data is not a list: %s", type(ssids))
            return processed_ssids_list

        for ssid in ssids:
            if not isinstance(ssid, dict):
                _LOGGER.warning("SSID item is not a dict: %s", type(ssid))
                continue
            processed_ssid: Dict[str, Any] = {
                "name": ssid.get("name"),
                "enabled": ssid.get("enabled"),
                "number": ssid.get("number"),  # SSID number is often important
                "splashPage": ssid.get("splashPage"),
                "authMode": ssid.get("authMode"),
                # Add other relevant SSID attributes here if needed
                # e.g., "ipAssignmentMode": ssid.get("ipAssignmentMode"),
                # "adminAccess": ssid.get("adminAccessCategory"),
            }
            processed_ssids_list.append(processed_ssid)
        _LOGGER.debug("Processed %d SSIDs.", len(processed_ssids_list))
        return processed_ssids_list<|MERGE_RESOLUTION|>--- conflicted
+++ resolved
@@ -11,16 +11,12 @@
 import logging
 from typing import TYPE_CHECKING, Any, Coroutine, Dict, List, Optional, Union
 
-<<<<<<< HEAD
 # Assuming these are async functions that return data or raise
 # exceptions
 from ..meraki_api.wireless import (
     get_meraki_connected_client_count,
     get_meraki_device_wireless_radio_settings,
 )
-=======
-from ..meraki_api._api_client import MerakiAPIClient
->>>>>>> 5f8d4e54
 
 if TYPE_CHECKING:
     # Avoid circular import at runtime, only for type checking
@@ -113,15 +109,10 @@
                 # Task for connected client count
                 if network_id and ap_identifier_for_clients: # ap_identifier_for_clients might not be needed
                     async_tasks.append(
-<<<<<<< HEAD
                         get_meraki_connected_client_count(
                             self.api_key,
                             network_id,
                             ap_identifier_for_clients,
-=======
-                        self.api_client.wireless.async_get_network_client_count(
-                            network_id=network_id # Using network_id as per target method
->>>>>>> 5f8d4e54
                         )
                     )
                 else:
