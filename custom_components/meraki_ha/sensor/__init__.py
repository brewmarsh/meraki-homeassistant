"""Sensor platform for the Meraki Home Assistant integration."""

import asyncio
import logging

from homeassistant.components.sensor import SensorEntity
from homeassistant.config_entries import ConfigEntry
from homeassistant.core import HomeAssistant
from homeassistant.helpers.entity_platform import AddEntitiesCallback

<<<<<<< HEAD
from ..const import CONF_ENABLE_ORG_SENSORS, DOMAIN
=======
from ..const import (
    DOMAIN,
    DATA_CLIENT,
)
from ..core.coordinators.device import MerakiDeviceCoordinator
from ..core.coordinators.network import MerakiNetworkCoordinator
from ..core.api.client import MerakiAPIClient
from ..sensor_registry import (
    COMMON_DEVICE_SENSORS,
    get_sensors_for_device_type,
)
from .network.network_clients import MerakiNetworkClientsSensor
from .network.network_identity import MerakiNetworkIdentitySensor
from .network.meraki_network_info import MerakiNetworkInfoSensor
from .device.appliance_port import MerakiAppliancePortSensor
from .device.camera_settings import MerakiCameraRTSPUrlSensor
from ..core.utils.naming_utils import format_device_name

__all__ = [
    "async_setup_entry",
    "MerakiNetworkClientsSensor",
    "MerakiNetworkIdentitySensor",
    "MerakiNetworkInfoSensor",
    "MerakiAppliancePortSensor",
    "MerakiCameraRTSPUrlSensor",
]

>>>>>>> 15bc22ce

_LOGGER = logging.getLogger(__name__)


async def async_setup_entry(
    hass: HomeAssistant,
    config_entry: ConfigEntry,
    async_add_entities: AddEntitiesCallback,
) -> bool:
    """Set up Meraki sensor entities from a config entry."""
    entry_data = hass.data[DOMAIN][config_entry.entry_id]

    discovered_entities = entry_data.get("entities", [])
    sensor_entities = [e for e in discovered_entities if isinstance(e, SensorEntity)]

    # Filter out organization sensors if disabled
    # Org sensors are typically identifiable by their unique_id starting with org prefix
    # or their class.
    # Based on inspection, org sensors are added to discovered_entities.
    # We can filter them here.

    if not config_entry.options.get(CONF_ENABLE_ORG_SENSORS, True):
        _LOGGER.debug("Organization sensors are disabled.")
        # Identify org sensors.
        # In MerakiOrganizationEntity, unique_id is f"{org_id}_{key}" usually.
        # Let's check the class name or module of the entity.
        filtered_entities = []
        for entity in sensor_entities:
            # Check if it is an org sensor
            # Using class name check or module check
            if "MerakiOrganization" in entity.__class__.__name__:
                _LOGGER.debug("Skipping organization sensor %s", entity.name)
                continue
            filtered_entities.append(entity)
        sensor_entities = filtered_entities

    if sensor_entities:
        _LOGGER.debug("Adding %d sensor entities", len(sensor_entities))
        chunk_size = 50
        for i in range(0, len(sensor_entities), chunk_size):
            chunk = sensor_entities[i : i + chunk_size]
            async_add_entities(chunk)
            if len(sensor_entities) > chunk_size:
                await asyncio.sleep(1)

    return True<|MERGE_RESOLUTION|>--- conflicted
+++ resolved
@@ -1,33 +1,36 @@
-"""Sensor platform for the Meraki Home Assistant integration."""
-
-import asyncio
+"""Sensor platform for the Meraki Home Assistant integration.
+
+This platform sets up various sensor entities for Meraki devices and SSIDs,
+including device status, client counts, network information, and SSID-specific
+details like availability and channel usage. It uses data coordinators to
+fetch and manage data from the Meraki API.
+"""
+
+import inspect
 import logging
-
-from homeassistant.components.sensor import SensorEntity
+from typing import Optional  # Added Optional
+
 from homeassistant.config_entries import ConfigEntry
 from homeassistant.core import HomeAssistant
 from homeassistant.helpers.entity_platform import AddEntitiesCallback
 
-<<<<<<< HEAD
-from ..const import CONF_ENABLE_ORG_SENSORS, DOMAIN
-=======
 from ..const import (
+    DATA_CLIENT,
     DOMAIN,
-    DATA_CLIENT,
 )
+from ..core.api.client import MerakiAPIClient
 from ..core.coordinators.device import MerakiDeviceCoordinator
 from ..core.coordinators.network import MerakiNetworkCoordinator
-from ..core.api.client import MerakiAPIClient
+from ..core.utils.naming_utils import format_device_name
 from ..sensor_registry import (
     COMMON_DEVICE_SENSORS,
     get_sensors_for_device_type,
 )
+from .device.appliance_port import MerakiAppliancePortSensor
+from .device.camera_settings import MerakiCameraRTSPUrlSensor
+from .network.meraki_network_info import MerakiNetworkInfoSensor
 from .network.network_clients import MerakiNetworkClientsSensor
 from .network.network_identity import MerakiNetworkIdentitySensor
-from .network.meraki_network_info import MerakiNetworkInfoSensor
-from .device.appliance_port import MerakiAppliancePortSensor
-from .device.camera_settings import MerakiCameraRTSPUrlSensor
-from ..core.utils.naming_utils import format_device_name
 
 __all__ = [
     "async_setup_entry",
@@ -38,7 +41,6 @@
     "MerakiCameraRTSPUrlSensor",
 ]
 
->>>>>>> 15bc22ce
 
 _LOGGER = logging.getLogger(__name__)
 
@@ -49,39 +51,203 @@
     async_add_entities: AddEntitiesCallback,
 ) -> bool:
     """Set up Meraki sensor entities from a config entry."""
+    entities = []
+    added_entities = set()
+
+    # Get the entry specific data store
     entry_data = hass.data[DOMAIN][config_entry.entry_id]
 
-    discovered_entities = entry_data.get("entities", [])
-    sensor_entities = [e for e in discovered_entities if isinstance(e, SensorEntity)]
-
-    # Filter out organization sensors if disabled
-    # Org sensors are typically identifiable by their unique_id starting with org prefix
-    # or their class.
-    # Based on inspection, org sensors are added to discovered_entities.
-    # We can filter them here.
-
-    if not config_entry.options.get(CONF_ENABLE_ORG_SENSORS, True):
-        _LOGGER.debug("Organization sensors are disabled.")
-        # Identify org sensors.
-        # In MerakiOrganizationEntity, unique_id is f"{org_id}_{key}" usually.
-        # Let's check the class name or module of the entity.
-        filtered_entities = []
-        for entity in sensor_entities:
-            # Check if it is an org sensor
-            # Using class name check or module check
-            if "MerakiOrganization" in entity.__class__.__name__:
-                _LOGGER.debug("Skipping organization sensor %s", entity.name)
+    # Get the main data coordinator for physical devices
+    device_coordinator: MerakiDeviceCoordinator = entry_data.get("device_coordinator")
+    network_coordinator: MerakiNetworkCoordinator = entry_data.get(
+        "network_coordinator"
+    )
+
+    # Retrieve the MerakiAPIClient instance
+    meraki_api_client: Optional[MerakiAPIClient] = entry_data.get(DATA_CLIENT)
+
+    if not meraki_api_client:
+        _LOGGER.error(
+            "Meraki API client not found in entry_data. Cannot set up network client sensors."
+        )
+
+    # --- Physical Device Sensor Setup ---
+    if device_coordinator and device_coordinator.data:
+        physical_devices = device_coordinator.data.get("devices", [])
+        for device_info in physical_devices:
+            serial = device_info.get("serial")
+            if not serial:
+                _LOGGER.warning(
+                    f"Skipping device with missing serial: {device_info.get('name', 'Unnamed Device with no Serial')}"
+                )
                 continue
-            filtered_entities.append(entity)
-        sensor_entities = filtered_entities
-
-    if sensor_entities:
-        _LOGGER.debug("Adding %d sensor entities", len(sensor_entities))
-        chunk_size = 50
-        for i in range(0, len(sensor_entities), chunk_size):
-            chunk = sensor_entities[i : i + chunk_size]
-            async_add_entities(chunk)
-            if len(sensor_entities) > chunk_size:
-                await asyncio.sleep(1)
-
+
+            original_device_name = device_info.get("name")
+            if not original_device_name:
+                model_str = device_info.get("model", "Device")
+                fallback_name = f"Meraki {model_str} {serial}"
+                device_info["name"] = fallback_name
+
+            formatted_name = format_device_name(device_info, config_entry.options)
+            device_info_with_formatted_name = device_info.copy()
+            device_info_with_formatted_name["name"] = formatted_name
+            for sensor_class in COMMON_DEVICE_SENSORS:
+                unique_id = f"{serial}_{sensor_class.__name__}"
+                if unique_id not in added_entities:
+                    try:
+                        entities.append(
+                            sensor_class(
+                                device_coordinator,
+                                device_info_with_formatted_name,
+                                config_entry,
+                            )
+                        )
+                        added_entities.add(unique_id)
+                    except Exception as e:
+                        _LOGGER.error(
+                            "Meraki HA: Error adding common sensor %s for %s: %s",
+                            sensor_class.__name__,
+                            device_info.get("name", serial),
+                            e,
+                        )
+
+            # Add productType-specific sensors
+            product_type = device_info.get("productType")
+
+            if product_type:
+                sensors_for_type = get_sensors_for_device_type(product_type)
+                # if not sensors_for_type: # Removed: Redundant log, handled by empty list iteration
+                #   pass
+                for sensor_class in sensors_for_type:
+                    unique_id = f"{serial}_{sensor_class.__name__}"
+                    if unique_id not in added_entities:
+                        try:
+                            sig = inspect.signature(sensor_class.__init__)
+                            if "config_entry" in sig.parameters:
+                                entities.append(
+                                    sensor_class(
+                                        device_coordinator,
+                                        device_info_with_formatted_name,
+                                        config_entry,
+                                    )
+                                )
+                            else:
+                                entities.append(
+                                    sensor_class(
+                                        device_coordinator,
+                                        device_info_with_formatted_name,
+                                    )
+                                )
+                            added_entities.add(unique_id)
+                        except Exception as e:
+                            _LOGGER.error(
+                                "Meraki HA: Error adding sensor %s for %s (productType: %s): %s",
+                                sensor_class.__name__,
+                                device_info.get("name", serial),
+                                product_type,
+                                e,
+                            )
+
+                # Camera-specific sensors are now handled by the SENSOR_REGISTRY.
+                # The generic loop for `sensors_for_type` will add them if product_type is "camera".
+            else:
+                _LOGGER.warning(  # Changed to warning as this might be unexpected
+                    "Meraki HA: No productType found for device %s (Serial: %s), skipping productType-specific sensors.",
+                    device_info.get("name"),  # Use guaranteed name
+                    serial,
+                )
+
+    else:
+        _LOGGER.warning(
+            "Main coordinator not available or has no data; skipping physical device sensors."
+        )
+
+    # --- Network-specific Sensor Setup ---
+    if network_coordinator and network_coordinator.data and meraki_api_client:
+        networks = network_coordinator.data.get("networks", [])
+        for network_data in networks:
+            network_id = network_data.get("id")
+            network_name = network_data.get("name", f"Unnamed Network {network_id}")
+            if not network_name:
+                network_name = f"Meraki Network {network_id}"
+
+            if not network_id:
+                _LOGGER.warning(
+                    "Skipping network with missing ID for client sensor: %s",
+                    network_data.get("name", "Unnamed Network"),
+                )
+                continue
+            unique_id = f"meraki_network_clients_{network_id}"
+            if unique_id not in added_entities:
+                try:
+                    entities.append(
+                        MerakiNetworkClientsSensor(
+                            network_coordinator, network_id, network_name
+                        )
+                    )
+                    added_entities.add(unique_id)
+                except Exception as e:
+                    _LOGGER.error(
+                        "Meraki HA: Error adding network clients sensor for %s (ID: %s): %s",
+                        network_name,
+                        network_id,
+                        e,
+                    )
+            unique_id = f"meraki_network_identity_{network_id}"
+            if unique_id not in added_entities:
+                try:
+                    entities.append(
+                        MerakiNetworkIdentitySensor(
+                            network_coordinator, network_data, config_entry
+                        )
+                    )
+                    added_entities.add(unique_id)
+                except Exception as e:
+                    _LOGGER.error(
+                        "Meraki HA: Error adding network identity sensor for %s (ID: %s): %s",
+                        network_name,
+                        network_id,
+                        e,
+                    )
+            unique_id = f"{network_id}_network_info"
+            if unique_id not in added_entities:
+                try:
+                    entities.append(
+                        MerakiNetworkInfoSensor(
+                            network_coordinator, network_data, config_entry
+                        )
+                    )
+                    added_entities.add(unique_id)
+                except Exception as e:
+                    _LOGGER.error(
+                        "Meraki HA: Error adding network info sensor for %s (ID: %s): %s",
+                        network_name,
+                        network_id,
+                        e,
+                    )
+
+    elif not meraki_api_client:
+        _LOGGER.warning(
+            "Meraki API client not available; skipping MerakiNetworkClientsSensor setup."
+        )
+    elif not network_coordinator or not network_coordinator.data:
+        _LOGGER.warning(
+            "Main coordinator not available or has no data; skipping all network-specific sensors."
+        )
+
+    if device_coordinator and device_coordinator.data:
+        for device in device_coordinator.data.get("devices", []):
+            if device.get("productType") == "appliance":
+                for port in device.get("ports", []):
+                    if (
+                        f"{device['serial']}_port_{port['number']}"
+                        not in added_entities
+                    ):
+                        entities.append(
+                            MerakiAppliancePortSensor(device_coordinator, device, port)
+                        )
+                        added_entities.add(f"{device['serial']}_port_{port['number']}")
+
+    if entities:
+        async_add_entities(entities)
     return True