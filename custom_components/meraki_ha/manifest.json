--- conflicted
+++ resolved
@@ -25,9 +25,5 @@
     "diskcache==5.6.3",
     "aiofiles"
   ],
-<<<<<<< HEAD
-  "version": "1.5.4-beta.21"
-=======
   "version": "1.5.4-beta.22"
->>>>>>> 3f115e4b
 }