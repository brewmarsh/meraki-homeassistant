--- conflicted
+++ resolved
@@ -6,9 +6,10 @@
 from homeassistant.config_entries import ConfigEntry
 from homeassistant.core import HomeAssistant
 from homeassistant.helpers.entity_platform import AddEntitiesCallback
+from homeassistant.components.text import TextEntity
 
-from ..const import DOMAIN, PLATFORM_TEXT
-from .meraki_ssid_name import MerakiSSIDNameText
+from ..const import DOMAIN
+
 
 _LOGGER = logging.getLogger(__name__)
 
@@ -19,25 +20,20 @@
     async_add_entities: AddEntitiesCallback,
 ) -> bool:
     """Set up Meraki text entities from a config entry."""
-    if config_entry.entry_id not in hass.data[DOMAIN]:
+    entry_data = hass.data.get(DOMAIN, {}).get(config_entry.entry_id, {})
+    if not entry_data:
+        _LOGGER.warning("Meraki entry data not found for %s", config_entry.entry_id)
         return False
-    entry_data = hass.data[DOMAIN][config_entry.entry_id]
-    coordinator = entry_data["coordinator"]
-    meraki_client = coordinator.api
 
-    if coordinator.data:
-        text_entities = [
-            MerakiSSIDNameText(coordinator, meraki_client, config_entry, ssid)
-            for ssid in coordinator.data.get("ssids", [])
-        ]
+    discovered_entities = entry_data.get("entities", [])
 
-        if text_entities:
-            async_add_entities(text_entities)
+    # Filter for text entities
+    text_entities = [
+        entity
+        for entity in discovered_entities
+        if isinstance(entity, TextEntity)
+    ]
 
-    return True
-
-<<<<<<< HEAD
-=======
     _LOGGER.debug("Found %d text entities", len(text_entities))
     if text_entities:
         _LOGGER.debug("Adding %d text entities", len(text_entities))
@@ -47,8 +43,5 @@
             async_add_entities(chunk)
             if len(text_entities) > chunk_size:
                 await asyncio.sleep(1)
->>>>>>> 95045545
 
-async def async_unload_entry(hass: HomeAssistant, entry: ConfigEntry) -> bool:
-    """Unload a config entry."""
-    return await hass.config_entries.async_unload_platforms(entry, [PLATFORM_TEXT])+    return True