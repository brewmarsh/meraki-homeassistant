"""Helper functions for entities."""

from __future__ import annotations

from typing import Any

from ..meraki_data_coordinator import MerakiDataCoordinator


def format_entity_name(
    device_name: str,
    entity_specific_name: str,
) -> str:
<<<<<<< HEAD
    """
    Format the entity name.

    Combines the device name and the entity specific name.

    Args:
    ----
        device_name: The name of the device.
        entity_specific_name: The name of the entity.

    Returns
    -------
        The formatted entity name.

    """
    if entity_specific_name and entity_specific_name.strip():
        return f"{device_name} {entity_specific_name}"
    return device_name


def get_device_from_coordinator(
    coordinator: MerakiDataCoordinator,
    serial: str,
) -> dict[str, Any] | None:
    """
    Retrieve a device from the coordinator's data.

    Args:
    ----
        coordinator: The data update coordinator.
        serial: The serial number of the device.

    Returns
    -------
        The device data, or None if not found.

    """
    return next(
        (
            device
            for device in coordinator.data.get("devices", [])
            if device.get("serial") == serial
        ),
        None,
    )
=======
    """Format the entity name based on the user's selection."""
    _LOGGER.debug(
        "Formatting entity name: device_name=%s, device_type=%s, name_format=%s, apply_prefix=%s",
        device_name,
        device_type,
        name_format,
        apply_prefix,
    )
    if apply_prefix and device_type != "sensor":
        if name_format == DEVICE_NAME_FORMAT_PREFIX:
            return f"[{device_type.capitalize()}] {device_name}"
        if name_format == DEVICE_NAME_FORMAT_SUFFIX:
            return f"{device_name} [{device_type.capitalize()}]"
    return device_name
>>>>>>> 15bc22ce
<|MERGE_RESOLUTION|>--- conflicted
+++ resolved
@@ -1,63 +1,20 @@
 """Helper functions for entities."""
 
-from __future__ import annotations
+import logging
 
-from typing import Any
+from ..const import (
+    DEVICE_NAME_FORMAT_PREFIX,
+    DEVICE_NAME_FORMAT_SUFFIX,
+)
 
-from ..meraki_data_coordinator import MerakiDataCoordinator
-
+_LOGGER = logging.getLogger(__name__)
 
 def format_entity_name(
     device_name: str,
-    entity_specific_name: str,
+    device_type: str,
+    name_format: str,
+    apply_prefix: bool = True,
 ) -> str:
-<<<<<<< HEAD
-    """
-    Format the entity name.
-
-    Combines the device name and the entity specific name.
-
-    Args:
-    ----
-        device_name: The name of the device.
-        entity_specific_name: The name of the entity.
-
-    Returns
-    -------
-        The formatted entity name.
-
-    """
-    if entity_specific_name and entity_specific_name.strip():
-        return f"{device_name} {entity_specific_name}"
-    return device_name
-
-
-def get_device_from_coordinator(
-    coordinator: MerakiDataCoordinator,
-    serial: str,
-) -> dict[str, Any] | None:
-    """
-    Retrieve a device from the coordinator's data.
-
-    Args:
-    ----
-        coordinator: The data update coordinator.
-        serial: The serial number of the device.
-
-    Returns
-    -------
-        The device data, or None if not found.
-
-    """
-    return next(
-        (
-            device
-            for device in coordinator.data.get("devices", [])
-            if device.get("serial") == serial
-        ),
-        None,
-    )
-=======
     """Format the entity name based on the user's selection."""
     _LOGGER.debug(
         "Formatting entity name: device_name=%s, device_type=%s, name_format=%s, apply_prefix=%s",
@@ -71,5 +28,4 @@
             return f"[{device_type.capitalize()}] {device_name}"
         if name_format == DEVICE_NAME_FORMAT_SUFFIX:
             return f"{device_name} [{device_type.capitalize()}]"
-    return device_name
->>>>>>> 15bc22ce
+    return device_name