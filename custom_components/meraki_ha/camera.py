--- conflicted
+++ resolved
@@ -1,34 +1,38 @@
-"""Support for Meraki cameras."""
-
+"""
+Support for Meraki cameras.
+"""
 from __future__ import annotations
 
-import asyncio
 import logging
-from typing import TYPE_CHECKING, Any
+from typing import TYPE_CHECKING, Any, Dict, Optional
 
 import aiohttp
-from homeassistant.components.camera import Camera, CameraEntityFeature
+from homeassistant.components.camera import Camera
 from homeassistant.helpers.aiohttp_client import async_get_clientsession
+from homeassistant.helpers.update_coordinator import CoordinatorEntity
 from homeassistant.helpers.device_registry import DeviceInfo
-from homeassistant.helpers.update_coordinator import CoordinatorEntity
 
-from .const import DOMAIN, PLATFORM_CAMERA
+from .const import DOMAIN
+from .core.errors import MerakiInformationalError
+from .helpers.entity_helpers import format_entity_name
 from .core.utils.naming_utils import format_device_name
-from .core.utils.network_utils import construct_rtsp_url
-from .helpers.entity_helpers import format_entity_name
+
+try:
+    from homeassistant.components.camera import CameraEntityFeature
+    SUPPORT_STREAM = CameraEntityFeature.STREAM
+except (ImportError, AttributeError):
+    from homeassistant.components.camera import SUPPORT_STREAM
+
 
 if TYPE_CHECKING:
     from homeassistant.config_entries import ConfigEntry
     from homeassistant.core import HomeAssistant
     from homeassistant.helpers.entity_platform import AddEntitiesCallback
-
-    from .coordinator import MerakiDataUpdateCoordinator
+    from .core.coordinators.meraki_data_coordinator import MerakiDataCoordinator
     from .services.camera_service import CameraService
 
 
 _LOGGER = logging.getLogger(__name__)
-
-SUPPORT_STREAM = CameraEntityFeature.STREAM
 
 
 async def async_setup_entry(
@@ -36,153 +40,63 @@
     config_entry: ConfigEntry,
     async_add_entities: AddEntitiesCallback,
 ) -> None:
-    """
-    Set up Meraki camera entities from a config entry.
+    """Set up Meraki camera entities from a config entry."""
+    entry_data = hass.data[DOMAIN][config_entry.entry_id]
+    discovered_entities = entry_data.get("entities", [])
 
-    Args:
-        hass: The Home Assistant instance.
-        config_entry: The config entry.
-        async_add_entities: Callback to add entities.
-
-    """
-    if config_entry.entry_id not in hass.data[DOMAIN]:
-        return
-    entry_data = hass.data[DOMAIN][config_entry.entry_id]
-    coordinator: MerakiDataUpdateCoordinator = entry_data["coordinator"]
-    camera_service: CameraService = entry_data["camera_service"]
-
-    camera_entities = [
-        MerakiCamera(coordinator, config_entry, device, camera_service)
-        for device in coordinator.data["devices"]
-        if device.get("productType", "").startswith("camera")
-    ]
+    camera_entities = [e for e in discovered_entities if isinstance(e, MerakiCamera)]
 
     if camera_entities:
         async_add_entities(camera_entities)
 
 
-async def async_unload_entry(hass: HomeAssistant, entry: ConfigEntry) -> bool:
-    """
-    Unload a config entry.
-
-    Args:
-        hass: The Home Assistant instance.
-        entry: The config entry.
-
-    Returns
-    -------
-        Whether the unload was successful.
-
-    """
-    return await hass.config_entries.async_unload_platforms(entry, [PLATFORM_CAMERA])
-
-
-class MerakiCamera(CoordinatorEntity, Camera):
+class MerakiCamera(CoordinatorEntity["MerakiDataCoordinator"], Camera):
     """
     Representation of a Meraki camera.
 
-    This entity is state-driven by the central MerakiDataUpdateCoordinator.
+    This entity is state-driven by the central MerakiDataCoordinator.
     """
 
     _attr_brand = "Cisco Meraki"
 
     def __init__(
         self,
-        coordinator: MerakiDataUpdateCoordinator,
-        config_entry: ConfigEntry,
-        device: dict[str, Any],
-        camera_service: CameraService,
+        coordinator: "MerakiDataCoordinator",
+        config_entry: "ConfigEntry",
+        device: Dict[str, Any],
+        camera_service: "CameraService",
     ) -> None:
-        """
-        Initialize the camera.
-
-        Args:
-            coordinator: The data update coordinator.
-            config_entry: The config entry.
-            device: The device data.
-            camera_service: The camera service.
-
-        """
+        """Initialize the camera."""
         super().__init__(coordinator)
-        # We need to call Camera's __init__ as well due to multiple inheritance
         Camera.__init__(self)
         self._config_entry = config_entry
         self._device_serial = device["serial"]
         self._camera_service = camera_service
-        self._device_data = device  # Store initial data
         self._attr_unique_id = f"{self._device_serial}-camera"
         self._attr_name = format_entity_name(
-            format_device_name(self._device_data, self._config_entry.options),
+            format_device_name(self.device_data, self.coordinator.config_entry.options),
             "",
         )
-        self._attr_model = self._device_data.get("model")
-        self._attr_entity_registry_enabled_default = True
-        self._disabled_reason: str | None = None
+        self._attr_model = self.device_data.get("model")
 
-        video_settings = self._device_data.get("video_settings", {})
-        if not video_settings.get("rtspUrl") and not self._device_data.get("lanIp"):
-            self._attr_entity_registry_enabled_default = False
-            self._disabled_reason = "No stream URL or LAN IP address from the API."
-
-        # Set supported features based on camera model
-        if self._attr_model and self._attr_model.startswith("MV2"):
-            self._attr_supported_features = CameraEntityFeature(0)
-        else:
-            self._attr_supported_features = SUPPORT_STREAM
-
-    def _handle_coordinator_update(self) -> None:
-        """Handle updated data from the coordinator."""
-        if self.coordinator.is_pending(self.unique_id):
-            return  # Ignore update during cooldown
-
-        # Find the updated device data from the coordinator's payload
-        self._device_data = next(
-            (
-                device
-                for device in self.coordinator.data.get("devices", [])
-                if device.get("serial") == self._device_serial
-            ),
-            self._device_data,
-        )
-        self.async_write_ha_state()
+    @property
+    def device_data(self) -> Dict[str, Any]:
+        """Return the device data from the coordinator."""
+        return self.coordinator.get_device(self._device_serial) or {}
 
     @property
     def device_info(self) -> DeviceInfo:
-        """Return device information for the camera."""
+        """Return device information."""
         return DeviceInfo(
             identifiers={(DOMAIN, self._device_serial)},
-            name=format_device_name(self._device_data, self._config_entry.options),
-            model=self._device_data.get("model"),
+            name=format_device_name(
+                self.device_data, self.coordinator.config_entry.options
+            ),
+            model=self.device_data.get("model"),
             manufacturer="Cisco Meraki",
         )
 
     async def async_camera_image(
-<<<<<<< HEAD
-        self,
-        width: int | None = None,
-        height: int | None = None,
-    ) -> bytes | None:
-        """
-        Return a still image from the camera.
-
-        This method includes a retry mechanism to handle the delay in snapshot
-        generation by the Meraki cloud.
-
-        Args:
-            width: The desired width of the image.
-            height: The desired height of the image.
-
-        Returns
-        -------
-            The image bytes or None if an error occurred.
-
-        """
-        if self._device_data.get("status") != "online":
-            _LOGGER.debug(
-                "Not fetching snapshot for camera %s because it is not online",
-                self.name,
-            )
-=======
         self, width: Optional[int] = None, height: Optional[int] = None
     ) -> Optional[bytes]:
         """Return a still image from the camera."""
@@ -191,48 +105,8 @@
             msg = f"Failed to get snapshot URL for {self.name}"
             _LOGGER.error(msg)
             self.coordinator.add_status_message(self._device_serial, msg)
->>>>>>> 390cb870
-            return None
-        snapshot_url = await self._camera_service.generate_snapshot(self._device_serial)
-
-<<<<<<< HEAD
-        if not snapshot_url:
-            _LOGGER.error("Could not generate snapshot for camera %s", self.name)
             return None
 
-        for attempt in range(3):  # Retry up to 3 times
-            try:
-                session = async_get_clientsession(self.hass)
-                async with session.get(snapshot_url) as response:
-                    if response.status == 200:
-                        return await response.read()
-                    _LOGGER.debug(
-                        "Attempt %d to fetch snapshot for %s failed with status %s",
-                        attempt + 1,
-                        self.name,
-                        response.status,
-                    )
-            except aiohttp.ClientError as err:
-                _LOGGER.debug(
-                    "Attempt %d to fetch snapshot for %s failed with error: %s",
-                    attempt + 1,
-                    self.name,
-                    err,
-                )
-
-            if attempt < 2:  # Don't sleep on the last attempt
-                await asyncio.sleep(2)  # Wait 2 seconds before retrying
-
-        _LOGGER.error(
-            "Failed to fetch snapshot for %s after multiple attempts.",
-            self.name,
-        )
-        return None
-
-    async def stream_source(self) -> str | None:
-        """Return the source of the stream, prioritizing LAN IP."""
-        if not self.is_streaming:
-=======
         try:
             session = async_get_clientsession(self.hass)
             async with session.get(url) as response:
@@ -242,147 +116,67 @@
             msg = f"Error fetching snapshot for {self.name}: {e}"
             _LOGGER.error(msg)
             self.coordinator.add_status_message(self._device_serial, msg)
->>>>>>> 390cb870
             return None
 
-        lan_ip = self._device_data.get("lanIp")
-        video_settings = self._device_data.get("video_settings", {})
-        api_url = video_settings.get("rtspUrl")
-
-        # Prioritize local LAN stream if an IP is available.
-        if lan_ip:
-            return construct_rtsp_url(lan_ip)
-
-        # Fall back to the cloud-provided URL if it's a valid RTSP link.
-        if api_url and api_url.startswith("rtsp://"):
-            return api_url
-
-        _LOGGER.warning("Could not determine a valid RTSP URL for camera %s", self.name)
+    async def stream_source(self) -> Optional[str]:
+        """Return the source of the stream, if enabled."""
+        if self.is_streaming:
+            return self.device_data.get("rtsp_url")
         return None
 
     @property
-    def extra_state_attributes(self) -> dict[str, Any]:
+    def extra_state_attributes(self) -> Dict[str, Any]:
         """Return the state attributes."""
-        attrs: dict[str, Any] = {}
-        if self._disabled_reason:
-            attrs["disabled_reason"] = self._disabled_reason
-            return attrs
-
-        video_settings = self._device_data.get("video_settings", {})
-        if not video_settings.get("rtspServerEnabled"):
+        attrs = {}
+        video_settings = self.device_data.get("video_settings", {})
+        if not video_settings.get("rtspServerEnabled", False):
             attrs["stream_status"] = "Disabled in Meraki Dashboard"
             self.coordinator.add_status_message(
-<<<<<<< HEAD
-                self._device_serial,
-                "RTSP stream is disabled in the Meraki dashboard.",
-            )
-        elif not video_settings.get("rtspUrl") and not self._device_data.get("lanIp"):
-            attrs["stream_status"] = "Stream URL not available."
-            self.coordinator.add_status_message(
-                self._device_serial,
-                "RTSP stream URL is not available.",
-=======
                 self._device_serial, "RTSP stream is disabled in the Meraki dashboard."
             )
         elif not self.device_data.get("rtsp_url"):
             attrs["stream_status"] = "Stream URL not available. This may be because the camera does not support cloud archival."
             self.coordinator.add_status_message(
                 self._device_serial, "RTSP stream URL is not available. The camera might not support cloud archival."
->>>>>>> 390cb870
             )
         else:
             attrs["stream_status"] = "Enabled"
         return attrs
 
     @property
+    def supported_features(self) -> int:
+        """Return supported features."""
+        return SUPPORT_STREAM
+
+    @property
     def is_streaming(self) -> bool:
         """
         Return true if the camera is streaming.
 
-        This requires the rtspServerEnabled setting to be true and for either a
-        valid rtsp:// URL or a LAN IP to be available.
+        This requires both the rtspServerEnabled setting to be true and a
+        valid rtsp:// URL to be available.
         """
-        video_settings = self._device_data.get("video_settings", {})
-        if not video_settings.get("rtspServerEnabled"):
+        video_settings = self.device_data.get("video_settings", {})
+        if not video_settings.get("rtspServerEnabled", False):
             return False
 
-        # A stream is available if we have a LAN IP or a valid cloud-provided URL.
-        has_lan_ip = self._device_data.get("lanIp") is not None
-        cloud_url = video_settings.get("rtspUrl")
-        has_valid_cloud_url = (
-            cloud_url is not None
-            and isinstance(cloud_url, str)
-            and cloud_url.startswith("rtsp://")
+        url = self.device_data.get("rtsp_url")
+        return (
+            url is not None and isinstance(url, str) and url.startswith("rtsp://")
         )
 
-        return has_lan_ip or has_valid_cloud_url
+    async def async_turn_on(self) -> None:
+        """Turn on the camera stream."""
+        _LOGGER.debug("Turning on stream for camera %s", self._device_serial)
+        await self._camera_service.async_set_rtsp_stream_enabled(
+            self._device_serial, True
+        )
+        await self.coordinator.async_request_refresh()
 
-    async def _async_set_stream_state(self, enabled: bool) -> None:
-        """
-        Optimistically update the stream state and make the API call.
-
-        Args:
-            enabled: Whether to enable or disable the stream.
-
-        """
-        device_in_coordinator = next(
-            (
-                device
-                for device in self.coordinator.data.get("devices", [])
-                if device.get("serial") == self._device_serial
-            ),
-            None,
+    async def async_turn_off(self) -> None:
+        """Turn off the camera stream."""
+        _LOGGER.debug("Turning off stream for camera %s", self._device_serial)
+        await self._camera_service.async_set_rtsp_stream_enabled(
+            self._device_serial, False
         )
-
-        if not device_in_coordinator:
-            _LOGGER.error(
-                "Could not find device %s in coordinator data to update",
-                self._device_serial,
-            )
-            return
-
-        # Optimistically update the shared data
-        if "video_settings" not in device_in_coordinator:
-            device_in_coordinator["video_settings"] = {}
-        device_in_coordinator["video_settings"]["rtspServerEnabled"] = enabled
-
-        # Also optimistically update the URL if we can
-        lan_ip = device_in_coordinator.get("lanIp")
-        if enabled and lan_ip:
-            device_in_coordinator["video_settings"]["rtspUrl"] = construct_rtsp_url(
-                lan_ip,
-            )
-        elif not enabled:
-            # Clear the URL when disabled
-            if "video_settings" in device_in_coordinator:
-                device_in_coordinator["video_settings"]["rtspUrl"] = None
-
-        # Notify all listeners of the optimistic change
-        self.coordinator.async_update_listeners()
-
-        # Register a cooldown to prevent overwriting the optimistic state
-        self.coordinator.register_pending_update(self.unique_id)
-
-        # Make the API call
-        try:
-            await self._camera_service.async_set_rtsp_stream_enabled(
-                self._device_serial,
-                enabled,
-            )
-        except Exception as e:
-            _LOGGER.error(
-                "Failed to update RTSP stream for %s: %s",
-                self._device_serial,
-                e,
-            )
-            # Revert optimistic update on failure
-            device_in_coordinator["video_settings"]["rtspServerEnabled"] = not enabled
-            self.coordinator.async_update_listeners()
-
-    async def async_turn_on(self, **kwargs: Any) -> None:
-        """Turn on the camera stream."""
-        await self._async_set_stream_state(True)
-
-    async def async_turn_off(self, **kwargs: Any) -> None:
-        """Turn off the camera stream."""
-        await self._async_set_stream_state(False)+        await self.coordinator.async_request_refresh()