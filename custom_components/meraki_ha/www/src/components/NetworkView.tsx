--- conflicted
+++ resolved
@@ -13,11 +13,8 @@
 interface Network {
   id: string;
   name: string;
-<<<<<<< HEAD
   ssids: SSID[];
-=======
   is_enabled: boolean;
->>>>>>> 394b3bc2
 }
 
 interface Device {
@@ -56,7 +53,9 @@
     <div style={{ display: 'flex', flexDirection: 'column', gap: '16px' }}>
       {networks.map((network) => {
         const isOpen = openNetworkId === network.id;
-        const enabledSsids = network.ssids ? network.ssids.filter(s => s.enabled).length : 0;
+        const enabledSsids = network.ssids
+          ? network.ssids.filter((s) => s.enabled).length
+          : 0;
         const totalSsids = network.ssids ? network.ssids.length : 0;
 
         return (
@@ -101,7 +100,10 @@
                 />
                 {network.ssids && network.ssids.length > 0 && (
                   <>
-                    <div className="hero-indicator" style={{ padding: '0 16px 16px' }}>
+                    <div
+                      className="hero-indicator"
+                      style={{ padding: '0 16px 16px' }}
+                    >
                       <ha-icon icon="mdi:wifi"></ha-icon>
                       {enabledSsids} / {totalSsids} SSIDs Enabled
                     </div>
