--- conflicted
+++ resolved
@@ -1,8 +1,4 @@
 """The Meraki Home Assistant integration."""
-<<<<<<< HEAD
-
-=======
->>>>>>> 190aee3c
 import json
 import logging
 import random
@@ -41,21 +37,11 @@
     Set up the Meraki integration.
 
     Args:
-<<<<<<< HEAD
-    ----
-=======
->>>>>>> 190aee3c
         hass: The Home Assistant instance.
         config: The configuration.
 
     Returns:
-<<<<<<< HEAD
-    -------
         Whether the setup was successful.
-
-=======
-        Whether the setup was successful.
->>>>>>> 190aee3c
     """
     hass.data.setdefault(DOMAIN, {})
     await hass.http.async_register_static_paths(
@@ -75,21 +61,11 @@
     Set up Meraki from a config entry.
 
     Args:
-<<<<<<< HEAD
-    ----
-=======
->>>>>>> 190aee3c
         hass: The Home Assistant instance.
         entry: The config entry.
 
     Returns:
-<<<<<<< HEAD
-    -------
         Whether the setup was successful.
-
-=======
-        Whether the setup was successful.
->>>>>>> 190aee3c
     """
     async_setup_api(hass)
     coordinator = MerakiDataUpdateCoordinator(hass, entry)
@@ -156,21 +132,11 @@
     Unload a Meraki config entry.
 
     Args:
-<<<<<<< HEAD
-    ----
-=======
->>>>>>> 190aee3c
         hass: The Home Assistant instance.
         entry: The config entry.
 
     Returns:
-<<<<<<< HEAD
-    -------
         Whether the unload was successful.
-
-=======
-        Whether the unload was successful.
->>>>>>> 190aee3c
     """
     frontend.async_remove_panel(hass, "meraki")
 
@@ -186,15 +152,8 @@
     Reload Meraki config entry.
 
     Args:
-<<<<<<< HEAD
-    ----
         hass: The Home Assistant instance.
         entry: The config entry.
-
-=======
-        hass: The Home Assistant instance.
-        entry: The config entry.
->>>>>>> 190aee3c
     """
     await async_unload_entry(hass, entry)
     await async_setup_entry(hass, entry)