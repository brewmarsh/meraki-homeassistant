--- conflicted
+++ resolved
@@ -8,16 +8,6 @@
 from homeassistant.core import HomeAssistant
 from homeassistant.exceptions import ConfigEntryNotReady
 
-from .core.api.client import MerakiAPIClient
-from .core.repository import MerakiRepository
-from .core.repositories.camera_repository import CameraRepository
-from .core.coordinators.meraki_data_coordinator import MerakiDataCoordinator
-from .core.coordinators.switch_port_status_coordinator import (
-    SwitchPortStatusCoordinator,
-)
-from .core.coordinators.ssid_firewall_coordinator import SsidFirewallCoordinator
-from .services.device_control_service import DeviceControlService
-from .services.camera_service import CameraService
 from .const import (
     CONF_MERAKI_API_KEY,
     CONF_MERAKI_ORG_ID,
@@ -26,8 +16,11 @@
     DEFAULT_SCAN_INTERVAL,
     DOMAIN,
     PLATFORMS,
-)
-<<<<<<< HEAD
+    CONF_ENABLE_WEB_UI,
+    DEFAULT_ENABLE_WEB_UI,
+    CONF_WEB_UI_PORT,
+    DEFAULT_WEB_UI_PORT,
+)
 from .core.api.client import MerakiAPIClient
 from .core.repositories.camera_repository import CameraRepository
 from .core.repository import MerakiRepository
@@ -47,10 +40,12 @@
     async_register_webhook,
     async_unregister_webhook,
 )
-=======
+from .core.coordinators.switch_port_status_coordinator import (
+    SwitchPortStatusCoordinator,
+)
+from .core.coordinators.ssid_firewall_coordinator import SsidFirewallCoordinator
 from .web_server import MerakiWebServer
-from .webhook import async_register_webhook, async_unregister_webhook
->>>>>>> f2630bc1
+
 
 _LOGGER = logging.getLogger(__name__)
 
@@ -120,107 +115,18 @@
         entry_data["meraki_repository"] = MerakiRepository(api_client)
     meraki_repository = entry_data["meraki_repository"]
 
-    # Initialize repositories and services for the new architecture
-    if "control_service" not in entry_data:
-        entry_data["control_service"] = DeviceControlService(meraki_repository)
-    control_service = entry_data["control_service"]
-
-<<<<<<< HEAD
-    if "camera_repository" not in entry_data:
-        entry_data["camera_repository"] = CameraRepository(
-            api_client, api_client.organization_id
-        )
-    camera_repository = entry_data["camera_repository"]
-
-    if "camera_service" not in entry_data:
-        entry_data["camera_service"] = CameraService(camera_repository)
-    camera_service = entry_data["camera_service"]
-
-    if "network_control_service" not in entry_data:
-        entry_data["network_control_service"] = NetworkControlService(
-            api_client, coordinator
-        )
-    network_control_service = entry_data["network_control_service"]
-
-    # New discovery service setup.
-    if "discovery_service" not in entry_data:
-        entry_data["discovery_service"] = DeviceDiscoveryService(
-            coordinator=coordinator,
-            config_entry=entry,
-            meraki_client=api_client,
-            camera_service=camera_service,
-            control_service=control_service,
-            network_control_service=network_control_service,
-        )
-    discovery_service = entry_data["discovery_service"]
-
-    # Initialize Timed Access Manager
-    if "timed_access_manager" not in entry_data:
-        manager = TimedAccessManager(hass)
-        await manager.async_setup()
-        entry_data["timed_access_manager"] = manager
-
-    # Register service
-    async def handle_create_timed_access(call):
-        ssid_number = call.data["ssid_number"]
-        duration = call.data["duration"]
-        name = call.data.get("name")
-        passphrase = call.data.get("passphrase")
-        group_policy_id = call.data.get("group_policy_id")
-        network_id = call.data.get("network_id")
-
-        if not network_id:
-            _LOGGER.error(
-                "Missing required parameter 'network_id' for timed access creation"
-            )
-            return
-
-        manager = entry_data["timed_access_manager"]
-        await manager.create_key(
-            config_entry_id=entry.entry_id,
-            network_id=network_id,
-            ssid_number=str(ssid_number),
-            duration_minutes=duration,
-            name=name,
-            passphrase=passphrase,
-            group_policy_id=group_policy_id,
-        )
-
-    hass.services.async_register(
-        DOMAIN, "create_timed_access", handle_create_timed_access
-    )
-
-    discovered_entities = await discovery_service.discover_entities()
-    entry_data["entities"] = discovered_entities
-
-    # Register frontend panel
-    await async_register_static_path(hass)
-    await async_register_panel(hass, entry)
-    async_setup_api(hass)
-=======
-    hass.data.setdefault(DOMAIN, {})
-    hass.data[DOMAIN][entry.entry_id] = {
-        "coordinator": coordinator,
-        DATA_CLIENT: api_client,
-    }
-
     # Create switch port status coordinator
-    repository = MerakiRepository(
-        api_client=api_client
-    )  # Initialize repository with API client
     switch_port_coordinator = SwitchPortStatusCoordinator(
         hass=hass,
-        repository=repository,
+        repository=meraki_repository,
         main_coordinator=coordinator,
         config_entry=entry,
     )
     await switch_port_coordinator.async_refresh()
-    hass.data[DOMAIN][entry.entry_id][
-        "switch_port_coordinator"
-    ] = switch_port_coordinator
+    entry_data["switch_port_coordinator"] = switch_port_coordinator
 
     # Create content filtering and firewall coordinators
-    hass.data[DOMAIN][entry.entry_id]["ssid_firewall_coordinators"] = {}
+    entry_data["ssid_firewall_coordinators"] = {}
     if coordinator.data:
         # Create per-SSID coordinators
         for ssid in coordinator.data.get("ssids", []):
@@ -234,7 +140,7 @@
                     ssid_number=ssid["number"],
                 )
                 await ssid_fw_coordinator.async_refresh()
-                hass.data[DOMAIN][entry.entry_id]["ssid_firewall_coordinators"][
+                entry_data["ssid_firewall_coordinators"][
                     f"{ssid['networkId']}_{ssid['number']}"
                 ] = ssid_fw_coordinator
 
@@ -243,24 +149,85 @@
         port = entry.options.get(CONF_WEB_UI_PORT, DEFAULT_WEB_UI_PORT)
         server = MerakiWebServer(hass, coordinator, port)
         await server.start()
-        hass.data[DOMAIN][entry.entry_id]["web_server"] = server
-
-    # Initialize services for all device types
-    camera_repository = CameraRepository(api_client, api_client.organization_id)
-    camera_service = CameraService(camera_repository)
-    control_service = DeviceControlService(
-        repository
-    )  # Use the already created repository
-
-    # Setup device discovery service
-    from .discovery.service import DeviceDiscoveryService
-
-    discovery_service = DeviceDiscoveryService(
-        coordinator, entry, camera_service, control_service
+        entry_data["web_server"] = server
+
+
+    # Initialize repositories and services for the new architecture
+    if "control_service" not in entry_data:
+        entry_data["control_service"] = DeviceControlService(meraki_repository)
+    control_service = entry_data["control_service"]
+
+    if "camera_repository" not in entry_data:
+        entry_data["camera_repository"] = CameraRepository(
+            api_client, api_client.organization_id
+        )
+    camera_repository = entry_data["camera_repository"]
+
+    if "camera_service" not in entry_data:
+        entry_data["camera_service"] = CameraService(camera_repository)
+    camera_service = entry_data["camera_service"]
+
+    if "network_control_service" not in entry_data:
+        entry_data["network_control_service"] = NetworkControlService(
+            api_client, coordinator
+        )
+    network_control_service = entry_data["network_control_service"]
+
+    # New discovery service setup.
+    if "discovery_service" not in entry_data:
+        entry_data["discovery_service"] = DeviceDiscoveryService(
+            coordinator=coordinator,
+            config_entry=entry,
+            meraki_client=api_client,
+            camera_service=camera_service,
+            control_service=control_service,
+            network_control_service=network_control_service,
+        )
+    discovery_service = entry_data["discovery_service"]
+
+    # Initialize Timed Access Manager
+    if "timed_access_manager" not in entry_data:
+        manager = TimedAccessManager(hass)
+        await manager.async_setup()
+        entry_data["timed_access_manager"] = manager
+
+    # Register service
+    async def handle_create_timed_access(call):
+        ssid_number = call.data["ssid_number"]
+        duration = call.data["duration"]
+        name = call.data.get("name")
+        passphrase = call.data.get("passphrase")
+        group_policy_id = call.data.get("group_policy_id")
+        network_id = call.data.get("network_id")
+
+        if not network_id:
+            _LOGGER.error(
+                "Missing required parameter 'network_id' for timed access creation"
+            )
+            return
+
+        manager = entry_data["timed_access_manager"]
+        await manager.create_key(
+            config_entry_id=entry.entry_id,
+            network_id=network_id,
+            ssid_number=str(ssid_number),
+            duration_minutes=duration,
+            name=name,
+            passphrase=passphrase,
+            group_policy_id=group_policy_id,
+        )
+
+    hass.services.async_register(
+        DOMAIN, "create_timed_access", handle_create_timed_access
     )
-    discovered_entities = await discovery_service.discover_devices()
-    hass.data[DOMAIN][entry.entry_id]["entities"] = discovered_entities
->>>>>>> f2630bc1
+
+    discovered_entities = await discovery_service.discover_entities()
+    entry_data["entities"] = discovered_entities
+
+    # Register frontend panel
+    await async_register_static_path(hass)
+    await async_register_panel(hass, entry)
+    async_setup_api(hass)
 
     await hass.config_entries.async_forward_entry_setups(entry, PLATFORMS)
 
@@ -288,6 +255,10 @@
     """Unload a Meraki config entry."""
     entry_data = hass.data[DOMAIN].get(entry.entry_id)
     if entry_data:
+        if "web_server" in entry_data:
+            server = entry_data["web_server"]
+            await server.stop()
+
         if "webhook_id" in entry.data:
             api_client = entry_data[DATA_CLIENT]
             await async_unregister_webhook(hass, entry.entry_id, api_client)
