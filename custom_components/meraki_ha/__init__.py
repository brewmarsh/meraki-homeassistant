"""The Meraki Home Assistant integration."""

import logging
import random
import string

from homeassistant.config_entries import ConfigEntry
from homeassistant.core import HomeAssistant
from homeassistant.helpers import config_validation as cv
from homeassistant.helpers.typing import ConfigType

from .api.websocket import async_setup_websocket_api
from .const import (
    CONF_MERAKI_ORG_ID,
    DOMAIN,
    PLATFORMS,
    WEBHOOK_ID_FORMAT,
)
from .coordinator import MerakiDataUpdateCoordinator
from .core.repositories.camera_repository import CameraRepository
from .core.repository import MerakiRepository
from .frontend import (
    async_register_panel,
    async_register_static_path,
    async_unregister_frontend,
)
from .services.camera_service import CameraService
from .services.device_control_service import DeviceControlService
from .web_api import async_setup_api
from .webhook import async_register_webhook

_LOGGER = logging.getLogger(__name__)

CONFIG_SCHEMA = cv.empty_config_schema(DOMAIN)


async def async_setup(hass: HomeAssistant, config: ConfigType) -> bool:
    """
    Set up the Meraki integration.

    Args:
        hass: The Home Assistant instance.
        config: The configuration.

    Returns
    -------
        Whether the setup was successful.

    """
    hass.data.setdefault(DOMAIN, {})
    async_setup_websocket_api(hass)
    return True


<<<<<<< HEAD
async def async_setup_entry(hass: HomeAssistant, entry: ConfigEntry) -> bool:
    """
    Set up Meraki from a config entry.
=======
from datetime import timedelta

async def async_setup_or_update_entry(hass: HomeAssistant, entry: ConfigEntry) -> bool:
    """Set up or update Meraki from a config entry."""
    _LOGGER.debug("Setting up or updating Meraki entry: %s", entry.entry_id)

    entry_data = hass.data.setdefault(DOMAIN, {}).setdefault(entry.entry_id, {})

    try:
        if DATA_CLIENT not in entry_data:
            entry_data[DATA_CLIENT] = MerakiAPIClient(
                api_key=entry.data[CONF_MERAKI_API_KEY],
                org_id=entry.data[CONF_MERAKI_ORG_ID],
            )
        api_client = entry_data[DATA_CLIENT]
    except KeyError as err:
        _LOGGER.error("Missing required configuration: %s", err)
        return False
>>>>>>> 95045545

    Args:
        hass: The Home Assistant instance.
        entry: The config entry.

<<<<<<< HEAD
    Returns
    -------
        Whether the setup was successful.

    """
    await async_register_static_path(hass)
    hass.async_create_task(async_register_panel(hass, entry))
    async_setup_api(hass)
    coordinator = MerakiDataUpdateCoordinator(hass, entry)
    await coordinator.async_config_entry_first_refresh()

    repo = MerakiRepository(coordinator.api)
    device_control_service = DeviceControlService(repo)
    camera_repo = CameraRepository(coordinator.api, entry.data[CONF_MERAKI_ORG_ID])
    camera_service = CameraService(camera_repo)

    hass.data[DOMAIN][entry.entry_id] = {
        "coordinator": coordinator,
        "meraki_client": coordinator.api,
        "device_control_service": device_control_service,
        "camera_service": camera_service,
    }

    # Set up webhook
    webhook_id = WEBHOOK_ID_FORMAT.format(entry_id=entry.entry_id)
    hass.data[DOMAIN][entry.entry_id]["webhook_id"] = webhook_id
    if not entry.data.get("webhook_secret"):
        secret = "".join(random.choice(string.ascii_letters) for _ in range(32))
=======
    if "coordinator" not in entry_data:
        entry_data["coordinator"] = MerakiDataCoordinator(
            hass=hass,
            api_client=api_client,
            scan_interval=scan_interval,
            config_entry=entry,
        )
        await entry_data["coordinator"].async_config_entry_first_refresh()
    else:
        entry_data["coordinator"].async_set_update_interval(
            timedelta(seconds=scan_interval)
        )
        await entry_data["coordinator"].async_refresh()
    coordinator = entry_data["coordinator"]

    if "meraki_repository" not in entry_data:
        entry_data["meraki_repository"] = MerakiRepository(api_client)
    meraki_repository = entry_data["meraki_repository"]

    if "switch_port_coordinator" not in entry_data:
        entry_data["switch_port_coordinator"] = SwitchPortStatusCoordinator(
            hass=hass,
            repository=meraki_repository,
            main_coordinator=coordinator,
            config_entry=entry,
        )
        await entry_data["switch_port_coordinator"].async_refresh()
    switch_port_coordinator = entry_data["switch_port_coordinator"]

    if "ssid_firewall_coordinators" not in entry_data:
        entry_data["ssid_firewall_coordinators"] = {}
    ssid_firewall_coordinators = entry_data["ssid_firewall_coordinators"]

    if coordinator.data:
        # Create per-SSID coordinators
        for ssid in coordinator.data.get("ssids", []):
            if "networkId" in ssid and "number" in ssid:
                ssid_coord_key = f"{ssid['networkId']}_{ssid['number']}"
                if ssid_coord_key not in ssid_firewall_coordinators:
                    ssid_firewall_coordinators[ssid_coord_key] = SsidFirewallCoordinator(
                        hass=hass,
                        api_client=api_client,
                        scan_interval=scan_interval,
                        network_id=ssid["networkId"],
                        ssid_number=ssid["number"],
                    )
                    await ssid_firewall_coordinators[ssid_coord_key].async_refresh()

    # Handle web server
    web_ui_enabled = entry.options.get(CONF_ENABLE_WEB_UI, DEFAULT_ENABLE_WEB_UI)
    web_server = entry_data.get("web_server")
    if web_ui_enabled:
        if not web_server:
            port = entry.options.get(CONF_WEB_UI_PORT, DEFAULT_WEB_UI_PORT)
            server = MerakiWebServer(hass, coordinator, port)
            await server.start()
            entry_data["web_server"] = server
        else:
            # Check if port changed
            new_port = entry.options.get(CONF_WEB_UI_PORT, DEFAULT_WEB_UI_PORT)
            if web_server.port != new_port:
                await web_server.stop()
                server = MerakiWebServer(hass, coordinator, new_port)
                await server.start()
                entry_data["web_server"] = server
    elif web_server:
        # Web UI was disabled
        await web_server.stop()
        entry_data.pop("web_server", None)

    # Initialize repositories and services for the new architecture
    if "control_service" not in entry_data:
        entry_data["control_service"] = DeviceControlService(meraki_repository)
    control_service = entry_data["control_service"]

    if "camera_repository" not in entry_data:
        entry_data["camera_repository"] = CameraRepository(api_client, api_client.organization_id)
    camera_repository = entry_data["camera_repository"]

    if "camera_service" not in entry_data:
        entry_data["camera_service"] = CameraService(camera_repository)
    camera_service = entry_data["camera_service"]

    if "network_control_service" not in entry_data:
        entry_data["network_control_service"] = NetworkControlService(api_client, coordinator)
    network_control_service = entry_data["network_control_service"]

    # Defer import to avoid circular dependencies and blocking startup
    from .discovery.service import DeviceDiscoveryService

    # New discovery service setup.
    if "discovery_service" not in entry_data:
        entry_data["discovery_service"] = DeviceDiscoveryService(
            coordinator=coordinator,
            config_entry=entry,
            meraki_client=api_client,
            switch_port_coordinator=switch_port_coordinator,
            camera_service=camera_service,
            control_service=control_service,
            network_control_service=network_control_service,
        )
    discovery_service = entry_data["discovery_service"]

    discovered_entities = await discovery_service.discover_entities()
    entry_data["entities"] = discovered_entities

    await hass.config_entries.async_forward_entry_setups(entry, PLATFORMS)

    if "webhook_id" not in entry.data:
        webhook_id = entry.entry_id
        secret = secrets.token_hex(16)
        await async_register_webhook(hass, webhook_id, secret, api_client, entry)
>>>>>>> 95045545
        hass.config_entries.async_update_entry(
            entry,
            data={**entry.data, "webhook_secret": secret},
        )
    else:
        secret = entry.data["webhook_secret"]

    await async_register_webhook(hass, webhook_id, secret, coordinator.api, entry=entry)

    await hass.config_entries.async_forward_entry_setups(entry, PLATFORMS)

<<<<<<< HEAD
    entry.async_on_unload(entry.add_update_listener(async_reload_entry))

=======
>>>>>>> 95045545
    return True


async def async_setup_entry(hass: HomeAssistant, entry: ConfigEntry) -> bool:
    """Set up Meraki from a config entry."""
    if not await async_setup_or_update_entry(hass, entry):
        return False

    entry.async_on_unload(entry.add_update_listener(async_update_entry))
    return True


async def async_update_entry(hass: HomeAssistant, entry: ConfigEntry) -> None:
    """Update a given config entry."""
    await async_setup_or_update_entry(hass, entry)


async def async_unload_entry(hass: HomeAssistant, entry: ConfigEntry) -> bool:
<<<<<<< HEAD
    """
    Unload a Meraki config entry.

    Args:
        hass: The Home Assistant instance.
        entry: The config entry.
=======
    """Unload a Meraki config entry."""
    entry_data = hass.data[DOMAIN].get(entry.entry_id)
    if entry_data:
        if "webhook_id" in entry.data:
            api_client = entry_data[DATA_CLIENT]
            await async_unregister_webhook(hass, entry.data["webhook_id"], api_client)

        if "web_server" in entry_data:
            server = entry_data["web_server"]
            await server.stop()
>>>>>>> 95045545

    Returns
    -------
        Whether the unload was successful.

    """
    async_unregister_frontend(hass)

    unload_ok = await hass.config_entries.async_unload_platforms(entry, PLATFORMS)
    if unload_ok:
        hass.data[DOMAIN].pop(entry.entry_id)

<<<<<<< HEAD
    return unload_ok


async def async_reload_entry(hass: HomeAssistant, entry: ConfigEntry) -> None:
    """
    Reload Meraki config entry.

    Args:
        hass: The Home Assistant instance.
        entry: The config entry.

    """
    await async_unload_entry(hass, entry)
    await async_setup_entry(hass, entry)
=======
    return unload_ok
>>>>>>> 95045545
<|MERGE_RESOLUTION|>--- conflicted
+++ resolved
@@ -1,62 +1,48 @@
 """The Meraki Home Assistant integration."""
 
 import logging
-import random
-import string
+import secrets
 
 from homeassistant.config_entries import ConfigEntry
 from homeassistant.core import HomeAssistant
-from homeassistant.helpers import config_validation as cv
 from homeassistant.helpers.typing import ConfigType
 
-from .api.websocket import async_setup_websocket_api
 from .const import (
+    CONF_MERAKI_API_KEY,
     CONF_MERAKI_ORG_ID,
+    CONF_SCAN_INTERVAL,
+    CONF_ENABLE_WEB_UI,
+    CONF_WEB_UI_PORT,
+    DATA_CLIENT,
+    DEFAULT_SCAN_INTERVAL,
+    DEFAULT_ENABLE_WEB_UI,
+    DEFAULT_WEB_UI_PORT,
     DOMAIN,
     PLATFORMS,
-    WEBHOOK_ID_FORMAT,
 )
-from .coordinator import MerakiDataUpdateCoordinator
+from .core.api.client import MerakiAPIClient
+from .core.coordinators.meraki_data_coordinator import MerakiDataCoordinator
+from .core.coordinators.switch_port_status_coordinator import SwitchPortStatusCoordinator
+from .core.coordinators.ssid_firewall_coordinator import SsidFirewallCoordinator
+from .core.repository import MerakiRepository
+from .web_server import MerakiWebServer
+from .webhook import async_register_webhook, async_unregister_webhook
+from .core.repository import MerakiRepository
 from .core.repositories.camera_repository import CameraRepository
-from .core.repository import MerakiRepository
-from .frontend import (
-    async_register_panel,
-    async_register_static_path,
-    async_unregister_frontend,
-)
+from .services.device_control_service import DeviceControlService
 from .services.camera_service import CameraService
-from .services.device_control_service import DeviceControlService
-from .web_api import async_setup_api
-from .webhook import async_register_webhook
+from .services.network_control_service import NetworkControlService
+
 
 _LOGGER = logging.getLogger(__name__)
 
-CONFIG_SCHEMA = cv.empty_config_schema(DOMAIN)
-
 
 async def async_setup(hass: HomeAssistant, config: ConfigType) -> bool:
-    """
-    Set up the Meraki integration.
-
-    Args:
-        hass: The Home Assistant instance.
-        config: The configuration.
-
-    Returns
-    -------
-        Whether the setup was successful.
-
-    """
+    """Set up the Meraki integration."""
     hass.data.setdefault(DOMAIN, {})
-    async_setup_websocket_api(hass)
     return True
 
 
-<<<<<<< HEAD
-async def async_setup_entry(hass: HomeAssistant, entry: ConfigEntry) -> bool:
-    """
-    Set up Meraki from a config entry.
-=======
 from datetime import timedelta
 
 async def async_setup_or_update_entry(hass: HomeAssistant, entry: ConfigEntry) -> bool:
@@ -75,42 +61,16 @@
     except KeyError as err:
         _LOGGER.error("Missing required configuration: %s", err)
         return False
->>>>>>> 95045545
-
-    Args:
-        hass: The Home Assistant instance.
-        entry: The config entry.
-
-<<<<<<< HEAD
-    Returns
-    -------
-        Whether the setup was successful.
-
-    """
-    await async_register_static_path(hass)
-    hass.async_create_task(async_register_panel(hass, entry))
-    async_setup_api(hass)
-    coordinator = MerakiDataUpdateCoordinator(hass, entry)
-    await coordinator.async_config_entry_first_refresh()
-
-    repo = MerakiRepository(coordinator.api)
-    device_control_service = DeviceControlService(repo)
-    camera_repo = CameraRepository(coordinator.api, entry.data[CONF_MERAKI_ORG_ID])
-    camera_service = CameraService(camera_repo)
-
-    hass.data[DOMAIN][entry.entry_id] = {
-        "coordinator": coordinator,
-        "meraki_client": coordinator.api,
-        "device_control_service": device_control_service,
-        "camera_service": camera_service,
-    }
-
-    # Set up webhook
-    webhook_id = WEBHOOK_ID_FORMAT.format(entry_id=entry.entry_id)
-    hass.data[DOMAIN][entry.entry_id]["webhook_id"] = webhook_id
-    if not entry.data.get("webhook_secret"):
-        secret = "".join(random.choice(string.ascii_letters) for _ in range(32))
-=======
+
+    try:
+        scan_interval = int(
+            entry.options.get(CONF_SCAN_INTERVAL, DEFAULT_SCAN_INTERVAL)
+        )
+        if scan_interval <= 0:
+            scan_interval = DEFAULT_SCAN_INTERVAL
+    except (ValueError, TypeError):
+        scan_interval = DEFAULT_SCAN_INTERVAL
+
     if "coordinator" not in entry_data:
         entry_data["coordinator"] = MerakiDataCoordinator(
             hass=hass,
@@ -223,23 +183,10 @@
         webhook_id = entry.entry_id
         secret = secrets.token_hex(16)
         await async_register_webhook(hass, webhook_id, secret, api_client, entry)
->>>>>>> 95045545
         hass.config_entries.async_update_entry(
-            entry,
-            data={**entry.data, "webhook_secret": secret},
-        )
-    else:
-        secret = entry.data["webhook_secret"]
-
-    await async_register_webhook(hass, webhook_id, secret, coordinator.api, entry=entry)
-
-    await hass.config_entries.async_forward_entry_setups(entry, PLATFORMS)
-
-<<<<<<< HEAD
-    entry.async_on_unload(entry.add_update_listener(async_reload_entry))
-
-=======
->>>>>>> 95045545
+            entry, data={**entry.data, "webhook_id": webhook_id, "secret": secret}
+        )
+
     return True
 
 
@@ -258,14 +205,6 @@
 
 
 async def async_unload_entry(hass: HomeAssistant, entry: ConfigEntry) -> bool:
-<<<<<<< HEAD
-    """
-    Unload a Meraki config entry.
-
-    Args:
-        hass: The Home Assistant instance.
-        entry: The config entry.
-=======
     """Unload a Meraki config entry."""
     entry_data = hass.data[DOMAIN].get(entry.entry_id)
     if entry_data:
@@ -276,34 +215,13 @@
         if "web_server" in entry_data:
             server = entry_data["web_server"]
             await server.stop()
->>>>>>> 95045545
-
-    Returns
-    -------
-        Whether the unload was successful.
-
-    """
-    async_unregister_frontend(hass)
 
     unload_ok = await hass.config_entries.async_unload_platforms(entry, PLATFORMS)
+
     if unload_ok:
-        hass.data[DOMAIN].pop(entry.entry_id)
-
-<<<<<<< HEAD
-    return unload_ok
-
-
-async def async_reload_entry(hass: HomeAssistant, entry: ConfigEntry) -> None:
-    """
-    Reload Meraki config entry.
-
-    Args:
-        hass: The Home Assistant instance.
-        entry: The config entry.
-
-    """
-    await async_unload_entry(hass, entry)
-    await async_setup_entry(hass, entry)
-=======
-    return unload_ok
->>>>>>> 95045545
+        if DOMAIN in hass.data:
+            hass.data[DOMAIN].pop(entry.entry_id, None)
+            if not hass.data[DOMAIN]:
+                hass.data.pop(DOMAIN)
+
+    return unload_ok