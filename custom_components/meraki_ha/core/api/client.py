"""
Meraki API client wrapper.

This module defines the main API client that acts as a facade for various
Meraki API endpoint categories.
"""

from __future__ import annotations

import asyncio
import logging
from collections.abc import Awaitable, Callable
from functools import partial
from typing import TYPE_CHECKING, Any

import meraki

if TYPE_CHECKING:
    from homeassistant.core import HomeAssistant

from ...core.errors import (
    ApiClientCommunicationError,
    MerakiInformationalError,
    MerakiTrafficAnalysisError,
    MerakiVlanError,
)
from ...types import MerakiDevice, MerakiNetwork
from .endpoints.appliance import ApplianceEndpoints
from .endpoints.camera import CameraEndpoints
from .endpoints.devices import DevicesEndpoints
from .endpoints.network import NetworkEndpoints
from .endpoints.organization import OrganizationEndpoints
from .endpoints.sensor import SensorEndpoints
from .endpoints.switch import SwitchEndpoints
from .endpoints.wireless import WirelessEndpoints

_LOGGER = logging.getLogger(__name__)


class MerakiAPIClient:
    """
    Facade for the Meraki Dashboard API client.

    This client provides access to various endpoint categories and handles
    the underlying API session and asynchronous execution.
    """

    def __init__(
        self,
        hass: HomeAssistant,
        api_key: str,
        org_id: str,
        base_url: str = "https://api.meraki.com/api/v1",
    ) -> None:
        """
        Initialize the API client.

        Args:
            hass: The Home Assistant instance.
            api_key: The Meraki API key.
            org_id: The organization ID.
            base_url: The base URL for the Meraki API.

        """
        self._api_key = api_key
        self._org_id = org_id
        self._hass = hass
        self._base_url = base_url

        self.dashboard: meraki.DashboardAPI | None = None

        # Initialize endpoint handlers
        self.appliance = ApplianceEndpoints(self, self._hass)
        self.camera = CameraEndpoints(self)
        self.devices = DevicesEndpoints(self)
        self.network = NetworkEndpoints(self)
        self.organization = OrganizationEndpoints(self)
        self.switch = SwitchEndpoints(self)
        self.wireless = WirelessEndpoints(self)
        self.sensor = SensorEndpoints(self)

        # Semaphore to limit concurrent API calls
        self._semaphore = asyncio.Semaphore(2)

        # Set of disabled features to prevent repetitive API calls
        self._disabled_features: set[str] = set()

    async def async_setup(self) -> None:
        """Perform asynchronous setup of the API client."""
        self.dashboard = await self._hass.async_add_executor_job(
            self._create_dashboard_api
        )

    def _create_dashboard_api(self) -> meraki.DashboardAPI:
        """Create and return the MerakiDashboardAPI instance."""
        return meraki.DashboardAPI(
            api_key=self._api_key,
            base_url=self._base_url,
            output_log=False,
            print_console=False,
            suppress_logging=True,
            maximum_retries=3,
            wait_on_rate_limit=True,
            nginx_429_retry_wait_time=2,
        )

    async def run_sync(
        self,
        func: Callable[..., Any],
        *args: Any,
        **kwargs: Any,
    ) -> Any:
        """
        Run a synchronous function in a thread pool.

        Args:
            func: The synchronous function to run.
            *args: Positional arguments to pass to the function.
            **kwargs: Keyword arguments to pass to the function.

        Returns
        -------
            The result of the function.

        """
        try:
            loop = asyncio.get_event_loop()
            return await loop.run_in_executor(None, partial(func, *args, **kwargs))
        except meraki.APIError as e:
            error_str = str(e).lower()
            if "traffic analysis" in error_str or "vlans are not enabled" in error_str:
                raise  # Re-raise for the decorator to handle

            _LOGGER.error(
                "Meraki API Error encountered: %s",
                e,
                exc_info=True,
            )
            raise ApiClientCommunicationError(
                f"Error communicating with Meraki API: {e}"
            ) from e
        except Exception as e:
            _LOGGER.error(
                "An unexpected error occurred during API call: %s. Type: %s",
                e,
                type(e).__name__,
                exc_info=True,
            )
            if "JSON" in str(e):
                raise ApiClientCommunicationError(
                    f"Invalid JSON response from Meraki API. "
                    f"Please check Meraki logs or network connectivity. Details: {e}"
                ) from e
            else:
                raise ApiClientCommunicationError(
                    f"An unexpected error occurred: {e}"
                ) from e

    async def _run_with_semaphore(self, coro: Awaitable[Any]) -> Any:
        """
        Run an awaitable with the semaphore.

        Args:
            coro: The awaitable to run.

        Returns
        -------
            The result of the awaitable.

        """
        async with self._semaphore:
            return await coro

    async def _async_fetch_initial_data(self) -> dict[str, Any]:
        """
        Fetch the initial batch of data from the Meraki API.

        Returns
        -------
            A dictionary of initial data.

        """
        tasks = {
            "networks": self._run_with_semaphore(
                self.organization.get_organization_networks(),
            ),
            "devices": self._run_with_semaphore(
                self.organization.get_organization_devices(),
            ),
            "devices_availabilities": self._run_with_semaphore(
                self.organization.get_organization_devices_availabilities(),
            ),
            "appliance_uplink_statuses": self._run_with_semaphore(
                self.appliance.get_organization_appliance_uplink_statuses(),
            ),
            "sensor_readings": self._run_with_semaphore(
                self.sensor.get_organization_sensor_readings_latest(),
            ),
        }
        results = await asyncio.gather(*tasks.values(), return_exceptions=True)
        return dict(zip(tasks.keys(), results, strict=True))

    def _process_initial_data(self, results: dict[str, Any]) -> dict[str, Any]:
        """
        Process the initial data, handling errors and merging.

        Args:
            results: The raw initial data from the API.

        Returns
        -------
            The processed initial data.

        """
        networks_res = results.get("networks")
        devices_res = results.get("devices")
        devices_availabilities_res = results.get("devices_availabilities")
        appliance_uplink_statuses_res = results.get("appliance_uplink_statuses")
        sensor_readings_res = results.get("sensor_readings")

        networks: list[MerakiNetwork] = (
            networks_res if isinstance(networks_res, list) else []
        )
        if not isinstance(networks_res, list):
            _LOGGER.warning("Could not fetch Meraki networks: %s", networks_res)

        devices: list[MerakiDevice] = (
            devices_res if isinstance(devices_res, list) else []
        )
        if not isinstance(devices_res, list):
            _LOGGER.warning("Could not fetch Meraki devices: %s", devices_res)

        devices_availabilities: list[dict[str, Any]] = (
            devices_availabilities_res
            if isinstance(devices_availabilities_res, list)
            else []
        )
        if not isinstance(devices_availabilities_res, list):
            _LOGGER.warning(
                "Could not fetch Meraki device availabilities: %s",
                devices_availabilities_res,
            )

        appliance_uplink_statuses: list[dict[str, Any]] = (
            appliance_uplink_statuses_res
            if isinstance(appliance_uplink_statuses_res, list)
            else []
        )
        if not isinstance(appliance_uplink_statuses_res, list):
            _LOGGER.warning(
                "Could not fetch Meraki appliance uplink statuses: %s",
                appliance_uplink_statuses_res,
            )

        sensor_readings: list[dict[str, Any]] = (
            sensor_readings_res if isinstance(sensor_readings_res, list) else []
        )
        if not isinstance(sensor_readings_res, list):
            _LOGGER.warning(
                "Could not fetch Meraki sensor readings: %s", sensor_readings_res
            )

        availabilities_by_serial = {
            availability["serial"]: availability
            for availability in devices_availabilities
            if isinstance(availability, dict) and "serial" in availability
        }

        readings_by_serial = {
            reading["serial"]: reading.get("readings", [])
            for reading in sensor_readings
            if isinstance(reading, dict) and "serial" in reading
        }

        for device in devices:
            if availability := availabilities_by_serial.get(device["serial"]):
                device["status"] = availability["status"]
            if readings := readings_by_serial.get(device["serial"]):
                device["readings"] = readings

        return {
            "networks": networks,
            "devices": devices,
            "appliance_uplink_statuses": appliance_uplink_statuses,
        }

    async def _async_fetch_network_clients(
        self,
        networks: list[MerakiNetwork],
    ) -> list[dict[str, Any]]:
        """
        Fetch client data for all networks, used for SSID sensors.

        Args:
            networks: A list of networks to fetch clients for.

        Returns
        -------
            A list of clients.

        """
        client_tasks = [
            self._run_with_semaphore(self.network.get_network_clients(network["id"]))
            for network in networks
        ]
        clients_results = await asyncio.gather(*client_tasks, return_exceptions=True)
        clients: list[dict[str, Any]] = []
        for i, network in enumerate(networks):
            result = clients_results[i]
            if isinstance(result, list):
                for client in result:
                    client["networkId"] = network["id"]
                clients.extend(result)
        return clients

    async def _async_fetch_device_clients(
        self,
        devices: list[MerakiDevice],
    ) -> dict[str, list[dict[str, Any]]]:
        """
        Fetch client data for each device.

        Args:
            devices: A list of devices to fetch clients for.

        Returns
        -------
            A dictionary of clients by device serial.

        """
        client_tasks = {
            device["serial"]: self._run_with_semaphore(
                self.devices.get_device_clients(device["serial"]),
            )
            for device in devices
            if device.get("productType")
            in ["wireless", "appliance", "switch", "cellularGateway"]
        }
        results = await asyncio.gather(*client_tasks.values(), return_exceptions=True)
        clients_by_serial: dict[str, list[dict[str, Any]]] = {}
        for i, serial in enumerate(client_tasks.keys()):
            result = results[i]
            if isinstance(result, list):
                clients_by_serial[serial] = result
        return clients_by_serial

    def _build_detail_tasks(
        self,
        networks: list[MerakiNetwork],
        devices: list[MerakiDevice],
    ) -> dict[str, Awaitable[Any]]:
        """
        Build a dictionary of tasks to fetch detailed data.

        Args:
            networks: A list of networks.
            devices: A list of devices.

        Returns
        -------
            A dictionary of tasks.

        """
        detail_tasks: dict[str, Awaitable[Any]] = {}
        for network in networks:
            product_types = network.get("productTypes", [])
            if "wireless" in product_types:
                detail_tasks[f"ssids_{network['id']}"] = self._run_with_semaphore(
                    self.wireless.get_network_ssids(network["id"]),
                )
                detail_tasks[f"wireless_settings_{network['id']}"] = (
                    self._run_with_semaphore(
                        self.wireless.get_network_wireless_settings(network["id"]),
                    )
                )
            if "appliance" in product_types:
                if f"traffic_{network['id']}" not in self._disabled_features:
                    detail_tasks[f"traffic_{network['id']}"] = self._run_with_semaphore(
                        self.network.get_network_traffic(network["id"], "appliance"),
                    )

                if f"vlans_{network['id']}" not in self._disabled_features:
                    detail_tasks[f"vlans_{network['id']}"] = self._run_with_semaphore(
                        self.appliance.get_network_vlans(network["id"]),
                    )

                detail_tasks[f"l3_firewall_rules_{network['id']}"] = (
                    self._run_with_semaphore(
                        self.appliance.get_l3_firewall_rules(network["id"]),
                    )
                )
                detail_tasks[f"traffic_shaping_{network['id']}"] = (
                    self._run_with_semaphore(
                        self.appliance.get_traffic_shaping(network["id"]),
                    )
                )
                detail_tasks[f"vpn_status_{network['id']}"] = self._run_with_semaphore(
                    self.appliance.get_vpn_status(network["id"]),
                )
                detail_tasks[f"content_filtering_{network['id']}"] = (
                    self._run_with_semaphore(
                        self.appliance.get_network_appliance_content_filtering(
                            network["id"],
                        ),
                    )
                )
            if "wireless" in product_types:
                detail_tasks[f"rf_profiles_{network['id']}"] = self._run_with_semaphore(
                    self.wireless.get_network_wireless_rf_profiles(network["id"]),
                )
        for device in devices:
            if device.get("productType") == "camera":
                detail_tasks[f"video_settings_{device['serial']}"] = (
                    self._run_with_semaphore(
                        self.camera.get_camera_video_settings(device["serial"]),
                    )
                )
                detail_tasks[f"sense_settings_{device['serial']}"] = (
                    self._run_with_semaphore(
                        self.camera.get_camera_sense_settings(device["serial"]),
                    )
                )
            elif device.get("productType") == "switch":
                detail_tasks[f"ports_statuses_{device['serial']}"] = (
                    self._run_with_semaphore(
                        self.switch.get_device_switch_ports_statuses(device["serial"]),
                    )
                )
            elif device.get("productType") == "appliance" and "networkId" in device:
                detail_tasks[f"appliance_settings_{device['serial']}"] = (
                    self._run_with_semaphore(
                        self.appliance.get_network_appliance_settings(
                            device["networkId"],
                        ),
                    )
                )
        return detail_tasks

    def _process_detailed_data(
        self,
        detail_data: dict[str, Any],
        networks: list[MerakiNetwork],
        devices: list[MerakiDevice],
        previous_data: dict[str, Any],
    ) -> dict[str, Any]:
        """
        Process the detailed data and merge it into the main data structure.

        Args:
            detail_data: The raw detailed data from the API.
            networks: A list of networks.
            devices: A list of devices.
            previous_data: The previous data from the coordinator.

        Returns
        -------
            The processed detailed data.

        """
        ssids: list[dict[str, Any]] = []
        appliance_traffic: dict[str, Any] = {}
        vlan_by_network: dict[str, Any] = {}
        l3_firewall_rules_by_network: dict[str, Any] = {}
        traffic_shaping_by_network: dict[str, Any] = {}
        vpn_status_by_network: dict[str, Any] = {}
        rf_profiles_by_network: dict[str, Any] = {}
        content_filtering_by_network: dict[str, Any] = {}
        wireless_settings_by_network: dict[str, Any] = {}

        for network in networks:
            network_ssids_key = f"ssids_{network['id']}"
            network_ssids = detail_data.get(network_ssids_key)
            if isinstance(network_ssids, list):
                for ssid in network_ssids:
                    if "unconfigured ssid" not in ssid.get("name", "").lower():
                        ssid["networkId"] = network["id"]
                        ssids.append(ssid)
            elif previous_data and network_ssids_key in previous_data:
                ssids.extend(previous_data[network_ssids_key])

            network_traffic_key = f"traffic_{network['id']}"
            network_traffic = detail_data.get(network_traffic_key)
            if isinstance(network_traffic, MerakiTrafficAnalysisError):
                self._disabled_features.add(network_traffic_key)
                _LOGGER.info(
                    "Traffic analysis is not enabled for network %s. To enable it, "
                    "see https://documentation.meraki.com/MX/Design_and_Configure/Configuration_Guides/Firewall_and_Traffic_Shaping/Traffic_Analysis_and_Classification",
                    network["id"],
                )
                appliance_traffic[network["id"]] = {
                    "error": "disabled",
                    "reason": str(network_traffic),
                }
            elif isinstance(network_traffic, dict):
                appliance_traffic[network["id"]] = network_traffic
            elif previous_data and network_traffic_key in previous_data:
                appliance_traffic[network["id"]] = previous_data[network_traffic_key]

            network_vlans_key = f"vlans_{network['id']}"
            network_vlans = detail_data.get(network_vlans_key)
            if isinstance(network_vlans, MerakiVlanError):
                self._disabled_features.add(network_vlans_key)
                _LOGGER.info(str(network_vlans))
                vlan_by_network[network["id"]] = []
            elif isinstance(network_vlans, MerakiInformationalError):
                if "vlans are not enabled" in str(network_vlans).lower():
<<<<<<< HEAD
                    # Fallback for generic handling if needed
=======
                    # Fallback for generic handling if needed, though specific error catches first
                    self._disabled_features.add(network_vlans_key)
>>>>>>> c0d5c7b3
                    vlan_by_network[network["id"]] = []
            elif isinstance(network_vlans, list):
                vlan_by_network[network["id"]] = network_vlans
            elif previous_data and network_vlans_key in previous_data:
                vlan_by_network[network["id"]] = previous_data[network_vlans_key]

            l3_firewall_rules_key = f"l3_firewall_rules_{network['id']}"
            l3_firewall_rules = detail_data.get(l3_firewall_rules_key)
            if isinstance(l3_firewall_rules, dict):
                l3_firewall_rules_by_network[network["id"]] = l3_firewall_rules
            elif previous_data and l3_firewall_rules_key in previous_data:
                l3_firewall_rules_by_network[network["id"]] = previous_data[
                    l3_firewall_rules_key
                ]

            traffic_shaping_key = f"traffic_shaping_{network['id']}"
            traffic_shaping = detail_data.get(traffic_shaping_key)
            if isinstance(traffic_shaping, dict):
                traffic_shaping_by_network[network["id"]] = traffic_shaping
            elif previous_data and traffic_shaping_key in previous_data:
                traffic_shaping_by_network[network["id"]] = previous_data[
                    traffic_shaping_key
                ]

            vpn_status_key = f"vpn_status_{network['id']}"
            vpn_status = detail_data.get(vpn_status_key)
            if isinstance(vpn_status, dict):
                vpn_status_by_network[network["id"]] = vpn_status
            elif previous_data and vpn_status_key in previous_data:
                vpn_status_by_network[network["id"]] = previous_data[vpn_status_key]

            network_rf_profiles_key = f"rf_profiles_{network['id']}"
            network_rf_profiles = detail_data.get(network_rf_profiles_key)
            if isinstance(network_rf_profiles, list):
                rf_profiles_by_network[network["id"]] = network_rf_profiles
            elif previous_data and network_rf_profiles_key in previous_data:
                rf_profiles_by_network[network["id"]] = previous_data[
                    network_rf_profiles_key
                ]

            content_filtering_key = f"content_filtering_{network['id']}"
            content_filtering = detail_data.get(content_filtering_key)
            if isinstance(content_filtering, dict):
                content_filtering_by_network[network["id"]] = content_filtering
            elif previous_data and content_filtering_key in previous_data:
                content_filtering_by_network[network["id"]] = previous_data[
                    content_filtering_key
                ]

            wireless_settings_key = f"wireless_settings_{network['id']}"
            wireless_settings = detail_data.get(wireless_settings_key)
            if isinstance(wireless_settings, dict):
                wireless_settings_by_network[network["id"]] = wireless_settings
            elif previous_data and wireless_settings_key in previous_data:
                wireless_settings_by_network[network["id"]] = previous_data[
                    wireless_settings_key
                ]

        # Pre-process previous devices for faster lookup
        previous_devices_by_serial = {}
        if previous_data and "devices" in previous_data:
            for d in previous_data["devices"]:
                if "serial" in d:
                    previous_devices_by_serial[d["serial"]] = d

        for device in devices:
            product_type = device.get("productType")
            prev_device = previous_devices_by_serial.get(device["serial"])

            if product_type == "camera":
                if settings := detail_data.get(f"video_settings_{device['serial']}"):
                    device["video_settings"] = settings
                    # The video_settings endpoint also provides the RTSP URL
                    if isinstance(settings, dict):
                        device["rtsp_url"] = settings.get("rtsp_url")
                    else:
                        device["rtsp_url"] = None
                elif prev_device and "video_settings" in prev_device:
                    device["video_settings"] = prev_device["video_settings"]
                    device["rtsp_url"] = prev_device.get("rtsp_url")

                if settings := detail_data.get(f"sense_settings_{device['serial']}"):
                    device["sense_settings"] = settings
                elif prev_device and "sense_settings" in prev_device:
                    device["sense_settings"] = prev_device["sense_settings"]

            elif product_type == "switch":
                if statuses := detail_data.get(f"ports_statuses_{device['serial']}"):
                    device["ports_statuses"] = statuses
                elif prev_device and "ports_statuses" in prev_device:
                    device["ports_statuses"] = prev_device["ports_statuses"]

            elif product_type == "appliance":
                if settings := detail_data.get(
                    f"appliance_settings_{device['serial']}",
                ):
                    if isinstance(settings.get("dynamicDns"), dict):
                        device["dynamicDns"] = settings["dynamicDns"]
                elif prev_device and "dynamicDns" in prev_device:
                    device["dynamicDns"] = prev_device["dynamicDns"]

        return {
            "ssids": ssids,
            "appliance_traffic": appliance_traffic,
            "vlans": vlan_by_network,
            "l3_firewall_rules": l3_firewall_rules_by_network,
            "traffic_shaping": traffic_shaping_by_network,
            "vpn_status": vpn_status_by_network,
            "rf_profiles": rf_profiles_by_network,
            "content_filtering": content_filtering_by_network,
            "wireless_settings": wireless_settings_by_network,
        }

    async def get_all_data(
        self,
        previous_data: dict[str, Any] | None = None,
    ) -> dict[str, Any]:
        """
        Fetch all data from the Meraki API concurrently, with caching.

        Args:
            previous_data: The previous data from the coordinator.

        Returns
        -------
            A dictionary of all data.

        """
        if previous_data is None:
            previous_data = {}

        _LOGGER.debug("Fetching fresh Meraki data from API")
        initial_results = await self._async_fetch_initial_data()
        processed_initial_data = self._process_initial_data(initial_results)

        networks = processed_initial_data["networks"]
        devices = processed_initial_data["devices"]

        network_clients, device_clients = await asyncio.gather(
            self._async_fetch_network_clients(networks),
            self._async_fetch_device_clients(devices),
            return_exceptions=True,
        )

        detail_tasks = self._build_detail_tasks(networks, devices)
        detail_results = await asyncio.gather(
            *detail_tasks.values(),
            return_exceptions=True,
        )
        detail_data = dict(zip(detail_tasks.keys(), detail_results, strict=True))

        processed_detailed_data = self._process_detailed_data(
            detail_data,
            networks,
            devices,
            previous_data,
        )

        return {
            "networks": networks,
            "devices": devices,
            "clients": network_clients if isinstance(network_clients, list) else [],
            "clients_by_serial": (
                device_clients if isinstance(device_clients, dict) else {}
            ),
            "appliance_uplink_statuses": processed_initial_data[
                "appliance_uplink_statuses"
            ],
            **processed_detailed_data,
        }

    @property
    def organization_id(self) -> str:
        """Get the organization ID."""
        return self._org_id

    async def register_webhook(
        self, webhook_url: str, secret: str, config_entry_id: str
    ) -> None:
        """
        Register a webhook with the Meraki API.

        Args:
            webhook_url: The URL of the webhook.
            secret: The secret for the webhook.
            config_entry_id: The ID of the Home Assistant config entry.

        """
        await self.network.register_webhook(webhook_url, secret, config_entry_id)

    async def unregister_webhook(self, config_entry_id: str) -> None:
        """
        Unregister a webhook with the Meraki API.

        Args:
            config_entry_id: The ID of the Home Assistant config entry.

        """
        await self.network.unregister_webhook(config_entry_id)

    async def async_reboot_device(self, serial: str) -> dict[str, Any]:
        """
        Reboot a device.

        Args:
            serial: The serial number of the device to reboot.

        Returns
        -------
            The API response.

        """
        return await self.appliance.reboot_device(serial)

    async def async_get_switch_port_statuses(
        self,
        serial: str,
    ) -> list[dict[str, Any]]:
        """
        Get statuses for all ports of a switch.

        Args:
            serial: The serial number of the switch.

        Returns
        -------
            A list of port statuses.

        """
        return await self.switch.get_device_switch_ports_statuses(serial)

    async def get_network_events(
        self,
        network_id: str,
        product_type: str | None = None,
        included_event_types: list[str] | None = None,
        excluded_event_types: list[str] | None = None,
        device_serial: str | None = None,
        device_mac: str | None = None,
        client_ip: str | None = None,
        client_mac: str | None = None,
        client_name: str | None = None,
        sm_device_mac: str | None = None,
        sm_device_name: str | None = None,
        per_page: int | None = None,
        starting_after: str | None = None,
        ending_before: str | None = None,
    ) -> dict[str, Any]:
        """
        Fetch events for a network.

        Args:
            network_id: The ID of the network.
            product_type: Filter events by product type.
            included_event_types: Filter events by included event types.
            excluded_event_types: Filter events by excluded event types.
            device_serial: Filter events by device serial.
            device_mac: Filter events by device MAC.
            client_ip: Filter events by client IP.
            client_mac: Filter events by client MAC.
            client_name: Filter events by client name.
            sm_device_mac: Filter events by SM device MAC.
            sm_device_name: Filter events by SM device name.
            per_page: Number of events per page.
            starting_after: Token for next page.
            ending_before: Token for previous page.

        Returns
        -------
            A dictionary containing the events and next page token.

        """
        if not self.dashboard:
            raise MerakiInformationalError("Dashboard API not initialized")

        # Create dictionary of arguments and filter out None values
        kwargs = {
            "productType": product_type,
            "includedEventTypes": included_event_types,
            "excludedEventTypes": excluded_event_types,
            "deviceSerial": device_serial,
            "deviceMac": device_mac,
            "clientIp": client_ip,
            "clientMac": client_mac,
            "clientName": client_name,
            "smDeviceMac": sm_device_mac,
            "smDeviceName": sm_device_name,
            "perPage": per_page,
            "startingAfter": starting_after,
            "endingBefore": ending_before,
        }
        filtered_kwargs = {k: v for k, v in kwargs.items() if v is not None}

        return await self._run_with_semaphore(
            self.run_sync(
                self.dashboard.networks.getNetworkEvents,
                network_id,
                **filtered_kwargs,
            )
        )<|MERGE_RESOLUTION|>--- conflicted
+++ resolved
@@ -504,12 +504,7 @@
                 vlan_by_network[network["id"]] = []
             elif isinstance(network_vlans, MerakiInformationalError):
                 if "vlans are not enabled" in str(network_vlans).lower():
-<<<<<<< HEAD
-                    # Fallback for generic handling if needed
-=======
-                    # Fallback for generic handling if needed, though specific error catches first
                     self._disabled_features.add(network_vlans_key)
->>>>>>> c0d5c7b3
                     vlan_by_network[network["id"]] = []
             elif isinstance(network_vlans, list):
                 vlan_by_network[network["id"]] = network_vlans
