--- conflicted
+++ resolved
@@ -474,15 +474,9 @@
             network_traffic = detail_data.get(network_traffic_key)
             if isinstance(network_traffic, MerakiTrafficAnalysisError):
                 _LOGGER.info(
-<<<<<<< HEAD
-                    "Traffic analysis is not enabled for network %s. %s",
-                    network["id"],
-                    network_traffic,
-=======
                     "Traffic analysis is not enabled for network %s. To enable it, "
                     "see https://documentation.meraki.com/MX/Design_and_Configure/Configuration_Guides/Firewall_and_Traffic_Shaping/Traffic_Analysis_and_Classification",
                     network["id"],
->>>>>>> e9bf114c
                 )
                 appliance_traffic[network["id"]] = {
                     "error": "disabled",
