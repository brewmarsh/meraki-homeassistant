--- conflicted
+++ resolved
@@ -2,7 +2,7 @@
   "config": {
     "step": {
       "user": {
-        "title": "Step 1 of 2: Meraki Credentials",
+        "title": "Step 1 of 4: Meraki Credentials",
         "description": "Enter your Meraki API Key and Organization ID.",
         "data": {
           "meraki_api_key": "Meraki API Key",
@@ -13,16 +13,6 @@
           "meraki_org_id": "The ID of the Meraki Organization you want to add."
         }
       },
-<<<<<<< HEAD
-      "init": {
-        "title": "Step 2 of 2: Configuration",
-        "description": "Set the configuration for the integration. These can be changed later from the options menu.",
-        "data": {
-          "scan_interval": "Update Interval",
-          "enable_device_tracker": "Enable Device Tracker",
-          "enable_vlan_management": "Enable VLAN Management",
-          "ignored_networks": "Ignored Networks"
-=======
       "general": {
         "title": "Step 2 of 4: General Settings",
         "description": "Configure general settings for the Meraki integration.",
@@ -65,7 +55,6 @@
         "data_description": {
           "webhook_url": "The publicly accessible URL for Meraki webhooks. Leave empty to use Home Assistant's cloud link.",
           "ignored_networks": "A comma-separated list of network IDs to ignore."
->>>>>>> 95045545
         }
       }
     },
@@ -83,19 +72,9 @@
   "options": {
     "step": {
       "init": {
-        "title": "Meraki Settings",
-        "description": "Configure the settings for the Meraki integration.",
+        "title": "Meraki Options",
+        "description": "Step 1 of 3: General Settings",
         "data": {
-<<<<<<< HEAD
-          "scan_interval": "Update Interval",
-          "scan_interval_description": "How often to poll the Meraki API for updates, in seconds.",
-          "enable_device_tracker": "Enable Device Tracker",
-          "enable_device_tracker_description": "Track devices connected to your Meraki networks as Home Assistant entities.",
-          "enable_vlan_management": "Enable VLAN Management",
-          "enable_vlan_management_description": "Expose controls for managing VLAN settings on your networks.",
-          "ignored_networks": "Ignored Networks",
-          "ignored_networks_description": "A comma-separated list of network names to exclude from the integration."
-=======
           "scan_interval": "Scan Interval (seconds)",
           "device_name_format": "Device Name Format"
         },
@@ -134,7 +113,6 @@
         "data_description": {
           "webhook_url": "The publicly accessible URL for Meraki webhooks. Leave empty to use Home Assistant's cloud link.",
           "ignored_networks": "A comma-separated list of network IDs to ignore."
->>>>>>> 95045545
         }
       }
     }
@@ -167,6 +145,9 @@
           "dormant": "Dormant",
           "unknown": "Unknown"
         }
+      },
+      "radio_settings": {
+        "name": "Radio Settings"
       }
     },
     "switch": {
