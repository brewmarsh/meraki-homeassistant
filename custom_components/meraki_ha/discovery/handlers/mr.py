--- conflicted
+++ resolved
@@ -1,26 +1,27 @@
 """
-MR (Wireless) Device Handler.
+MR (Wireless) Device Handler
 
 This module defines the MRHandler class, which is responsible for discovering
 entities for Meraki MR series (wireless) devices.
 """
-
 from __future__ import annotations
 
 import logging
-from typing import TYPE_CHECKING, Any
+from typing import TYPE_CHECKING, List
 
 from .base import BaseDeviceHandler
 
 if TYPE_CHECKING:
+    from homeassistant.helpers.entity import Entity
+    from ....core.coordinators.meraki_data_coordinator import MerakiDataCoordinator
     from homeassistant.config_entries import ConfigEntry
-    from homeassistant.helpers.entity import Entity
-
-    from ....coordinator import MerakiDataUpdateCoordinator
+    from ....types import MerakiDevice
+    from ...services.device_control_service import DeviceControlService
     from ....services.camera_service import CameraService
-    from ....services.device_control_service import DeviceControlService
     from ....services.network_control_service import NetworkControlService
-    from ....types import MerakiDevice
+    from ....core.coordinators.switch_port_status_coordinator import (
+        SwitchPortStatusCoordinator,
+    )
 
 
 _LOGGER = logging.getLogger(__name__)
@@ -31,29 +32,13 @@
 
     def __init__(
         self,
-<<<<<<< HEAD
-        coordinator: MerakiDataUpdateCoordinator,
-        device: MerakiDevice,
-        config_entry: ConfigEntry,
-        control_service: DeviceControlService,
-=======
         coordinator: "MerakiDataCoordinator",
         device: "MerakiDevice",
         config_entry: "ConfigEntry",
         control_service: "DeviceControlService",
         network_control_service: "NetworkControlService",
->>>>>>> 95045545
     ) -> None:
-        """
-        Initialize the MRHandler.
-
-        Args:
-            coordinator: The data update coordinator.
-            device: The device data.
-            config_entry: The config entry.
-            control_service: The device control service.
-
-        """
+        """Initialize the MRHandler."""
         super().__init__(coordinator, device, config_entry)
         self._control_service = control_service
         self._network_control_service = network_control_service
@@ -61,27 +46,15 @@
     @classmethod
     def create(
         cls,
-        coordinator: MerakiDataUpdateCoordinator,
-        device: MerakiDevice,
-        config_entry: ConfigEntry,
-        camera_service: CameraService,
-        control_service: DeviceControlService,
-        network_control_service: NetworkControlService,
-        switch_port_coordinator: Any,
-    ) -> MRHandler:
-        """
-        Create an instance of the handler.
-
-        Args:
-            coordinator: The data update coordinator.
-            device: The device data.
-            config_entry: The config entry.
-            camera_service: The camera service.
-            control_service: The device control service.
-            network_control_service: The network control service.
-            switch_port_coordinator: The switch port coordinator.
-
-        """
+        coordinator: "MerakiDataCoordinator",
+        device: "MerakiDevice",
+        config_entry: "ConfigEntry",
+        camera_service: "CameraService",
+        control_service: "DeviceControlService",
+        network_control_service: "NetworkControlService",
+        switch_port_coordinator: "SwitchPortStatusCoordinator",
+    ) -> "MRHandler":
+        """Create an instance of the handler."""
         return cls(
             coordinator,
             device,
@@ -90,16 +63,9 @@
             network_control_service,
         )
 
-    async def discover_entities(self) -> list[Entity]:
-        """
-        Discover entities for a wireless device.
-
-        Returns
-        -------
-            A list of entities.
-
-        """
-        entities: list[Entity] = []
+    async def discover_entities(self) -> List[Entity]:
+        """Discover entities for a wireless device."""
+        entities: List[Entity] = []
 
         # In the future, this is where we would create entities like:
         # - Radio settings sensors
