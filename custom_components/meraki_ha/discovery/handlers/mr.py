"""
MR (Wireless) Device Handler.

This module defines the MRHandler class, which is responsible for discovering
entities for Meraki MR series (wireless) devices.
"""
from __future__ import annotations

import logging
from typing import TYPE_CHECKING, Any

from .base import BaseDeviceHandler

if TYPE_CHECKING:
    from homeassistant.config_entries import ConfigEntry
    from homeassistant.helpers.entity import Entity

    from ....coordinator import MerakiDataUpdateCoordinator
    from ....services.camera_service import CameraService
    from ....services.device_control_service import DeviceControlService
    from ....services.network_control_service import NetworkControlService
    from ....types import MerakiDevice


_LOGGER = logging.getLogger(__name__)


class MRHandler(BaseDeviceHandler):

    """Handler for Meraki MR (wireless) devices."""

    def __init__(
        self,
        coordinator: MerakiDataUpdateCoordinator,
        device: MerakiDevice,
        config_entry: ConfigEntry,
        control_service: DeviceControlService,
    ) -> None:
        """
        Initialize the MRHandler.

        Args:
<<<<<<< HEAD
        ----
=======
>>>>>>> 190aee3c
            coordinator: The data update coordinator.
            device: The device data.
            config_entry: The config entry.
            control_service: The device control service.
<<<<<<< HEAD

=======
>>>>>>> 190aee3c
        """
        super().__init__(coordinator, device, config_entry)
        self._control_service = control_service

    @classmethod
    def create(
        cls,
        coordinator: MerakiDataUpdateCoordinator,
        device: MerakiDevice,
        config_entry: ConfigEntry,
        camera_service: CameraService,
        control_service: DeviceControlService,
        network_control_service: NetworkControlService,
        switch_port_coordinator: Any,
    ) -> MRHandler:
        """
        Create an instance of the handler.

        Args:
<<<<<<< HEAD
        ----
=======
>>>>>>> 190aee3c
            coordinator: The data update coordinator.
            device: The device data.
            config_entry: The config entry.
            camera_service: The camera service.
            control_service: The device control service.
            network_control_service: The network control service.
            switch_port_coordinator: The switch port coordinator.
<<<<<<< HEAD

=======
>>>>>>> 190aee3c
        """
        return cls(
            coordinator,
            device,
            config_entry,
            control_service,
        )

    async def discover_entities(self) -> list[Entity]:
        """
        Discover entities for a wireless device.

        Returns
        -------
            A list of entities.
<<<<<<< HEAD

=======
>>>>>>> 190aee3c
        """
        entities: list[Entity] = []

        # In the future, this is where we would create entities like:
        # - Radio settings sensors
        # - Connected client count sensors
        # - etc.
        #
        # For example:
        # if "radio_settings" in self.device:
        #     entities.append(RadioSettingsSensor(self.device))

        return entities<|MERGE_RESOLUTION|>--- conflicted
+++ resolved
@@ -40,18 +40,10 @@
         Initialize the MRHandler.
 
         Args:
-<<<<<<< HEAD
-        ----
-=======
->>>>>>> 190aee3c
             coordinator: The data update coordinator.
             device: The device data.
             config_entry: The config entry.
             control_service: The device control service.
-<<<<<<< HEAD
-
-=======
->>>>>>> 190aee3c
         """
         super().__init__(coordinator, device, config_entry)
         self._control_service = control_service
@@ -71,10 +63,6 @@
         Create an instance of the handler.
 
         Args:
-<<<<<<< HEAD
-        ----
-=======
->>>>>>> 190aee3c
             coordinator: The data update coordinator.
             device: The device data.
             config_entry: The config entry.
@@ -82,10 +70,6 @@
             control_service: The device control service.
             network_control_service: The network control service.
             switch_port_coordinator: The switch port coordinator.
-<<<<<<< HEAD
-
-=======
->>>>>>> 190aee3c
         """
         return cls(
             coordinator,
@@ -101,10 +85,6 @@
         Returns
         -------
             A list of entities.
-<<<<<<< HEAD
-
-=======
->>>>>>> 190aee3c
         """
         entities: list[Entity] = []
 
