"""
MV (Camera) Device Handler.

This module defines the MVHandler class, which is responsible for discovering
entities for Meraki MV series (camera) devices.
"""

from __future__ import annotations

import logging
from typing import TYPE_CHECKING

from ...binary_sensor.device.camera_motion import MerakiMotionSensor
from ...button.device.camera_snapshot import MerakiSnapshotButton
from ...camera import MerakiCamera
from ...core.errors import MerakiInformationalError
from ...sensor.device.camera_analytics import (
    MerakiPersonCountSensor,
    MerakiVehicleCountSensor,
)
from ...sensor.device.rtsp_url import MerakiRtspUrlSensor
from ...switch.camera_controls import AnalyticsSwitch
from .base import BaseDeviceHandler

if TYPE_CHECKING:
    from homeassistant.config_entries import ConfigEntry
    from homeassistant.helpers.entity import Entity

    from ....types import MerakiDevice
    from ...coordinator import MerakiDataUpdateCoordinator
    from ...core.coordinators.switch_port_status_coordinator import (
        SwitchPortStatusCoordinator,
    )
    from ...services.camera_service import CameraService
    from ...services.device_control_service import DeviceControlService
    from ...services.network_control_service import NetworkControlService


_LOGGER = logging.getLogger(__name__)


class MVHandler(BaseDeviceHandler):
    """Handler for Meraki MV (camera) devices."""

    def __init__(
        self,
<<<<<<< HEAD
        coordinator: MerakiDataUpdateCoordinator,
        device: MerakiDevice,
        config_entry: ConfigEntry,
        camera_service: CameraService,
        control_service: DeviceControlService,
=======
        coordinator: "MerakiDataCoordinator",
        device: "MerakiDevice",
        config_entry: "ConfigEntry",
        camera_service: "CameraService",
        control_service: "DeviceControlService",
        network_control_service: "NetworkControlService",
>>>>>>> 95045545
    ) -> None:
        """Initialize the MVHandler."""
        super().__init__(coordinator, device, config_entry)
        self._camera_service = camera_service
        self._control_service = control_service
<<<<<<< HEAD
        self._meraki_client = coordinator.api
=======
        self._network_control_service = network_control_service
>>>>>>> 95045545

    @classmethod
    def create(
        cls,
        coordinator: MerakiDataUpdateCoordinator,
        device: MerakiDevice,
        config_entry: ConfigEntry,
        camera_service: CameraService,
        control_service: DeviceControlService,
        network_control_service: NetworkControlService,
        switch_port_coordinator: SwitchPortStatusCoordinator,
    ) -> MVHandler:
        """Create an instance of the handler."""
        return cls(
            coordinator,
            device,
            config_entry,
            camera_service,
            control_service,
            network_control_service,
        )

    async def discover_entities(self) -> list[Entity]:
        """Discover entities for a camera device."""
        entities: list[Entity] = []
        serial = self.device["serial"]

        # If configured, ensure the RTSP stream is enabled by default
        if self._config_entry.options.get("rtsp_stream_enabled", False):
            try:
                _LOGGER.debug(
                    "RTSP stream is defaulted to on, enabling for camera %s",
                    serial,
                )
                await self._camera_service.async_set_rtsp_stream_enabled(serial, True)
            except MerakiInformationalError as e:
                _LOGGER.warning("Could not enable RTSP stream for %s: %s", serial, e)
                self._coordinator.add_status_message(
                    serial, f"Could not enable RTSP stream: {e}"
                )

        # Always create the base camera entity
        entities.append(
            MerakiCamera(
                self._coordinator,
                self._config_entry,
                self.device,
                self._camera_service,
            )
        )

        # The rest of the sensors should probably be created
        # regardless of stream availability
        features = await self._camera_service.get_supported_analytics(serial)

        if "person_detection" in features:
            entities.append(
                MerakiPersonCountSensor(
                    self._coordinator,
                    self.device,
                    self._camera_service,
                )
            )

        if "vehicle_detection" in features:
            entities.append(
                MerakiVehicleCountSensor(
                    self._coordinator,
                    self.device,
                    self._camera_service,
                )
            )

        # Add motion sensor
        entities.append(
            MerakiMotionSensor(
                self._coordinator,
                self.device,
                self._camera_service,
                self._config_entry,
            )
        )

        # Add snapshot button
        entities.append(
            MerakiSnapshotButton(
                self._coordinator,
                self.device,
                self._camera_service,
                self._config_entry,
            )
        )

        # Add RTSP URL sensor
        entities.append(
            MerakiRtspUrlSensor(
                self._coordinator,
                self.device,
                self._config_entry,
            )
        )

        # Add control switches
        entities.append(
            AnalyticsSwitch(
                self._coordinator,
                self._meraki_client,
                self.device,
            )
        )

        return entities<|MERGE_RESOLUTION|>--- conflicted
+++ resolved
@@ -1,39 +1,35 @@
 """
-MV (Camera) Device Handler.
+MV (Camera) Device Handler
 
 This module defines the MVHandler class, which is responsible for discovering
 entities for Meraki MV series (camera) devices.
 """
-
 from __future__ import annotations
 
 import logging
-from typing import TYPE_CHECKING
+from typing import TYPE_CHECKING, List
 
-from ...binary_sensor.device.camera_motion import MerakiMotionSensor
-from ...button.device.camera_snapshot import MerakiSnapshotButton
+from .base import BaseDeviceHandler
 from ...camera import MerakiCamera
 from ...core.errors import MerakiInformationalError
 from ...sensor.device.camera_analytics import (
     MerakiPersonCountSensor,
     MerakiVehicleCountSensor,
 )
-from ...sensor.device.rtsp_url import MerakiRtspUrlSensor
-from ...switch.camera_controls import AnalyticsSwitch
-from .base import BaseDeviceHandler
+from ...binary_sensor.device.camera_motion import MerakiMotionSensor
+from ...button.device.camera_snapshot import MerakiSnapshotButton
 
 if TYPE_CHECKING:
     from homeassistant.config_entries import ConfigEntry
     from homeassistant.helpers.entity import Entity
-
     from ....types import MerakiDevice
-    from ...coordinator import MerakiDataUpdateCoordinator
-    from ...core.coordinators.switch_port_status_coordinator import (
+    from ...core.coordinators.meraki_data_coordinator import MerakiDataCoordinator
+    from ...services.camera_service import CameraService
+    from ...services.device_control_service import DeviceControlService
+    from ....services.network_control_service import NetworkControlService
+    from ....core.coordinators.switch_port_status_coordinator import (
         SwitchPortStatusCoordinator,
     )
-    from ...services.camera_service import CameraService
-    from ...services.device_control_service import DeviceControlService
-    from ...services.network_control_service import NetworkControlService
 
 
 _LOGGER = logging.getLogger(__name__)
@@ -44,42 +40,30 @@
 
     def __init__(
         self,
-<<<<<<< HEAD
-        coordinator: MerakiDataUpdateCoordinator,
-        device: MerakiDevice,
-        config_entry: ConfigEntry,
-        camera_service: CameraService,
-        control_service: DeviceControlService,
-=======
         coordinator: "MerakiDataCoordinator",
         device: "MerakiDevice",
         config_entry: "ConfigEntry",
         camera_service: "CameraService",
         control_service: "DeviceControlService",
         network_control_service: "NetworkControlService",
->>>>>>> 95045545
     ) -> None:
         """Initialize the MVHandler."""
         super().__init__(coordinator, device, config_entry)
         self._camera_service = camera_service
         self._control_service = control_service
-<<<<<<< HEAD
-        self._meraki_client = coordinator.api
-=======
         self._network_control_service = network_control_service
->>>>>>> 95045545
 
     @classmethod
     def create(
         cls,
-        coordinator: MerakiDataUpdateCoordinator,
-        device: MerakiDevice,
-        config_entry: ConfigEntry,
-        camera_service: CameraService,
-        control_service: DeviceControlService,
-        network_control_service: NetworkControlService,
-        switch_port_coordinator: SwitchPortStatusCoordinator,
-    ) -> MVHandler:
+        coordinator: "MerakiDataCoordinator",
+        device: "MerakiDevice",
+        config_entry: "ConfigEntry",
+        camera_service: "CameraService",
+        control_service: "DeviceControlService",
+        network_control_service: "NetworkControlService",
+        switch_port_coordinator: "SwitchPortStatusCoordinator",
+    ) -> "MVHandler":
         """Create an instance of the handler."""
         return cls(
             coordinator,
@@ -90,37 +74,21 @@
             network_control_service,
         )
 
-    async def discover_entities(self) -> list[Entity]:
+    async def discover_entities(self) -> List[Entity]:
         """Discover entities for a camera device."""
-        entities: list[Entity] = []
+        entities: List[Entity] = []
         serial = self.device["serial"]
-
-        # If configured, ensure the RTSP stream is enabled by default
-        if self._config_entry.options.get("rtsp_stream_enabled", False):
-            try:
-                _LOGGER.debug(
-                    "RTSP stream is defaulted to on, enabling for camera %s",
-                    serial,
-                )
-                await self._camera_service.async_set_rtsp_stream_enabled(serial, True)
-            except MerakiInformationalError as e:
-                _LOGGER.warning("Could not enable RTSP stream for %s: %s", serial, e)
-                self._coordinator.add_status_message(
-                    serial, f"Could not enable RTSP stream: {e}"
-                )
 
         # Always create the base camera entity
         entities.append(
             MerakiCamera(
                 self._coordinator,
-                self._config_entry,
                 self.device,
                 self._camera_service,
             )
         )
 
-        # The rest of the sensors should probably be created
-        # regardless of stream availability
+        # The rest of the sensors should probably be created regardless of stream availability
         features = await self._camera_service.get_supported_analytics(serial)
 
         if "person_detection" in features:
@@ -147,7 +115,6 @@
                 self._coordinator,
                 self.device,
                 self._camera_service,
-                self._config_entry,
             )
         )
 
@@ -157,25 +124,6 @@
                 self._coordinator,
                 self.device,
                 self._camera_service,
-                self._config_entry,
-            )
-        )
-
-        # Add RTSP URL sensor
-        entities.append(
-            MerakiRtspUrlSensor(
-                self._coordinator,
-                self.device,
-                self._config_entry,
-            )
-        )
-
-        # Add control switches
-        entities.append(
-            AnalyticsSwitch(
-                self._coordinator,
-                self._meraki_client,
-                self.device,
             )
         )
 
