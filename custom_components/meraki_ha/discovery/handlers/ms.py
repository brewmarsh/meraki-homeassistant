--- conflicted
+++ resolved
@@ -1,5 +1,5 @@
 """
-Meraki MS Switch Handler.
+Meraki MS Switch Handler
 
 This module defines the MSHandler class, which is responsible for discovering
 entities for Meraki MS switches.
@@ -8,25 +8,22 @@
 from __future__ import annotations
 
 import logging
-from typing import TYPE_CHECKING
+from typing import TYPE_CHECKING, List
 
+from .base import BaseDeviceHandler
 from ...binary_sensor.switch_port import SwitchPortSensor
-from .base import BaseDeviceHandler
 
 if TYPE_CHECKING:
     from homeassistant.config_entries import ConfigEntry
     from homeassistant.helpers.entity import Entity
-
-    from ....core.coordinators.meraki_data_coordinator import (
-        MerakiDataUpdateCoordinator,
-    )
+    from ....core.coordinators.meraki_data_coordinator import MerakiDataCoordinator
     from ....core.coordinators.switch_port_status_coordinator import (
         SwitchPortStatusCoordinator,
     )
+    from ....services.device_control_service import DeviceControlService
+    from ....types import MerakiDevice
     from ....services.camera_service import CameraService
-    from ....services.device_control_service import DeviceControlService
     from ....services.network_control_service import NetworkControlService
-    from ....types import MerakiDevice
 
 
 _LOGGER = logging.getLogger(__name__)
@@ -37,20 +34,12 @@
 
     def __init__(
         self,
-<<<<<<< HEAD
-        coordinator: MerakiDataUpdateCoordinator,
-        device: MerakiDevice,
-        config_entry: ConfigEntry,
-        switch_port_coordinator: SwitchPortStatusCoordinator,
-        control_service: DeviceControlService,
-=======
         coordinator: "MerakiDataCoordinator",
         device: "MerakiDevice",
         config_entry: "ConfigEntry",
         switch_port_coordinator: "SwitchPortStatusCoordinator",
         control_service: "DeviceControlService",
         network_control_service: "NetworkControlService",
->>>>>>> 95045545
     ) -> None:
         """Initialize the MSHandler."""
         super().__init__(coordinator, device, config_entry)
@@ -61,14 +50,14 @@
     @classmethod
     def create(
         cls,
-        coordinator: MerakiDataUpdateCoordinator,
-        device: MerakiDevice,
-        config_entry: ConfigEntry,
-        camera_service: CameraService,
-        control_service: DeviceControlService,
-        network_control_service: NetworkControlService,
-        switch_port_coordinator: SwitchPortStatusCoordinator,
-    ) -> MSHandler:
+        coordinator: "MerakiDataCoordinator",
+        device: "MerakiDevice",
+        config_entry: "ConfigEntry",
+        camera_service: "CameraService",
+        control_service: "DeviceControlService",
+        network_control_service: "NetworkControlService",
+        switch_port_coordinator: "SwitchPortStatusCoordinator",
+    ) -> "MSHandler":
         """Create an instance of the handler."""
         return cls(
             coordinator,
@@ -79,9 +68,9 @@
             network_control_service,
         )
 
-    async def discover_entities(self) -> list[Entity]:
+    async def discover_entities(self) -> List[Entity]:
         """Discover entities for the MS switch."""
-        entities: list[Entity] = []
+        entities: List[Entity] = []
 
         # Add switch port sensors, but only for enabled ports to avoid flooding
         # the entity registry.
