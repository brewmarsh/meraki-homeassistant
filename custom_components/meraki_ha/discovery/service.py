--- conflicted
+++ resolved
@@ -13,29 +13,17 @@
 
 from .handlers.mr import MRHandler
 from .handlers.mv import MVHandler
-<<<<<<< HEAD
-from ..core.repositories.camera_repository import CameraRepository
-from ..services.camera_service import CameraService
-from ..const import DOMAIN, DATA_CLIENT
+from .handlers.mx import MXHandler
+from .handlers.gx import GXHandler
 
 if TYPE_CHECKING:
     from homeassistant.config_entries import ConfigEntry
+    from homeassistant.helpers.entity import Entity
     from ..core.coordinators.meraki_data_coordinator import MerakiDataCoordinator
-    from ..core.api.client import MerakiAPIClient
-
-
-_LOGGER = logging.getLogger(__name__)
-HANDLER_MAPPING = {
-    "wireless": MRHandler,
-=======
-from .handlers.mx import MXHandler
-from .handlers.gx import GXHandler
-
-
-if TYPE_CHECKING:
     from ..hubs.organization import OrganizationHub
+    from ..services.camera_service import CameraService
+    from ..services.device_control_service import DeviceControlService
     from ...types import MerakiDevice
-    from ..services.device_control_service import DeviceControlService
 
 
 _LOGGER = logging.getLogger(__name__)
@@ -44,7 +32,6 @@
     "wireless": MRHandler,
     "appliance": MXHandler,
     "cellularGateway": GXHandler,
->>>>>>> c2e90e38
     "camera": MVHandler,
 }
 
@@ -54,24 +41,17 @@
 
     def __init__(
         self,
-        coordinator: "MerakiDataCoordinator",
-        config_entry: "ConfigEntry",
-        control_service: "DeviceControlService",
+        coordinator: MerakiDataCoordinator,
+        config_entry: ConfigEntry,
+        camera_service: CameraService,
+        control_service: DeviceControlService,
     ) -> None:
         """Initialize the DeviceDiscoveryService."""
         self._coordinator = coordinator
         self._config_entry = config_entry
-<<<<<<< HEAD
-        self._devices = self._coordinator.data.get("devices", [])
-        self._api_client: MerakiAPIClient = self._coordinator.hass.data[DOMAIN][
-            self._config_entry.entry_id
-        ][DATA_CLIENT]
-        self._camera_repository = CameraRepository(self._api_client)
-        self._camera_service = CameraService(self._camera_repository)
-=======
+        self._camera_service = camera_service
         self._control_service = control_service
         self._devices: List[MerakiDevice] = self._coordinator.data.get("devices", [])
->>>>>>> c2e90e38
 
     async def discover_entities(self) -> list:
         """
@@ -104,22 +84,25 @@
                 handler_class.__name__,
                 device.get("serial"),
             )
-<<<<<<< HEAD
-
-            handler = handler_class(
-                self._coordinator, device, self._config_entry, self._camera_service
-=======
-            handler = handler_class(
-                self._coordinator, device, self._config_entry, self._control_service
-            )
-            discovered = handler.discover_entities()
-            all_entities.extend(discovered)
-            _LOGGER.debug(
-                "Discovered %d entities for device %s",
-                len(discovered),
-                device.get("serial"),
->>>>>>> c2e90e38
-            )
+            
+            # Pass the correct services to the handler based on its type.
+            # This ensures that each handler receives only the services it needs.
+            if product_type == "camera":
+                handler = handler_class(
+                    self._coordinator,
+                    device,
+                    self._config_entry,
+                    self._camera_service,
+                    self._control_service,
+                )
+            else:
+                handler = handler_class(
+                    self._coordinator,
+                    device,
+                    self._config_entry,
+                    self._control_service,
+                )
+                
             entities = await handler.discover_entities()
             all_entities.extend(entities)
 
