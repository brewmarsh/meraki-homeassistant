--- conflicted
+++ resolved
@@ -28,6 +28,8 @@
     from ..services.camera_service import CameraService
     from ..services.device_control_service import DeviceControlService
     from ..services.network_control_service import NetworkControlService
+    from ...types import MerakiDevice
+
 
 _LOGGER = logging.getLogger(__name__)
 
@@ -62,13 +64,20 @@
         self._camera_service = camera_service
         self._control_service = control_service
         self._network_control_service = network_control_service
+        self._devices: List[MerakiDevice] = self._coordinator.data.get("devices", [])
 
-    async def discover_devices(self) -> List["Entity"]:
-        """Discover Meraki devices and create corresponding entities."""
+    async def discover_entities(self) -> List["Entity"]:
+        """
+        Discover all entities for all devices and networks.
+
+        This method iterates through all devices in the organization and uses
+        the HANDLER_MAPPING to delegate entity creation to the appropriate
+        handler based on the device's model type. It also discovers
+        network-level and virtual SSID entities.
+        """
         all_entities: List["Entity"] = []
-        self._devices = self._coordinator.data.get("devices", [])
 
-        # Create network handler for network-wide entities
+        # Discover network-level entities
         network_handler = NetworkHandler(
             self._coordinator, self._config_entry, self._network_control_service
         )
@@ -102,20 +111,17 @@
                 handler_class.__name__,
                 device.get("serial"),
             )
-<<<<<<< HEAD
-            
-            handler = handler_class(
-                self._coordinator,
-                device,
-                self._config_entry,
-                self._camera_service,
-                self._control_service,
-            )
-                
-=======
 
             # Pass the correct services to the handler based on its type
-            if model_prefix in ("MX", "GX"):
+            if model_prefix == "MV":
+                handler = handler_class(
+                    self._coordinator,
+                    device,
+                    self._config_entry,
+                    self._camera_service,
+                    self._control_service,
+                )
+            elif model_prefix in ("MX", "GX"):
                 handler = handler_class(
                     self._coordinator,
                     device,
@@ -128,11 +134,9 @@
                     self._coordinator,
                     device,
                     self._config_entry,
-                    self._camera_service,
                     self._control_service,
                 )
 
->>>>>>> 47ff3f53
             entities = await handler.discover_entities()
             all_entities.extend(entities)
 
