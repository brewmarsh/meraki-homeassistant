"""Sensor platform for meraki_ha."""
import logging

from homeassistant.components.sensor import SensorEntity
from homeassistant.config_entries import ConfigEntry
from homeassistant.const import ATTR_ATTRIBUTION
from homeassistant.core import HomeAssistant
from homeassistant.helpers.entity_platform import AddEntitiesCallback
from homeassistant.helpers.update_coordinator import CoordinatorEntity

from .const import DOMAIN, DATA_CLIENT, DATA_COORDINATOR

_LOGGER = logging.getLogger(__name__)
ATTRIBUTION = "Data provided by the Meraki Dashboard API"

async def async_setup_entry(
    hass: HomeAssistant,
    config_entry: ConfigEntry,
    async_add_entities: AddEntitiesCallback,
) -> None:
    """Set up the Meraki sensor platform."""
    coordinator = hass.data[DOMAIN][config_entry.entry_id][DATA_COORDINATOR]

    await coordinator.async_config_entry_first_refresh()

    sensors = []
    for device in coordinator.data:
        sensors.append(MerakiDeviceSensor(coordinator, device))
        if device.get("uplinks"):
            for interface, uplink_data in device["uplinks"].items():
                sensors.append(MerakiUplinkSensor(coordinator, device, interface, uplink_data))

    async_add_entities(sensors)

class MerakiDeviceSensor(CoordinatorEntity, SensorEntity):
    """Representation of a Meraki Device Sensor."""
    # ... (Your existing MerakiDeviceSensor code)

class MerakiUplinkSensor(CoordinatorEntity, SensorEntity):
    """Representation of a Meraki Uplink Sensor."""

    def __init__(self, coordinator, device, interface, uplink_data):
        """Initialize the uplink sensor."""
        super().__init__(coordinator)
        self._device = device
        self._interface = interface
        self._uplink_data = uplink_data
        self._attr_name = f"{device['name']} {interface} Uplink"
        self._attr_unique_id = f"{device['serial']}-{interface}-uplink"

    @property
    def state(self):
        """Return the state of the sensor."""
        if self._uplink_data.get("enabled"):
            return "Enabled"
        else:
            return "Disabled"

    @property
    def extra_state_attributes(self):
        """Return the state attributes."""
        attributes = {
            "vlan_enabled": self._uplink_data.get("vlanTagging", {}).get("enabled"),
            "vlan_id": self._uplink_data.get("vlanTagging", {}).get("vlanId"),
            "ipv4_assignment": self._uplink_data.get("svis", {}).get("ipv4", {}).get("assignmentMode"),
            "ipv4_address": self._uplink_data.get("svis", {}).get("ipv4", {}).get("address"),
            "ipv4_gateway": self._uplink_data.get("svis", {}).get("ipv4", {}).get("gateway"),
            "ipv4_nameservers": self._uplink_data.get("svis", {}).get("ipv4", {}).get("nameservers", {}).get("addresses"),
            "pppoe_enabled": self._uplink_data.get("pppoe", {}).get("enabled"),
            "pppoe_username": self._uplink_data.get("pppoe", {}).get("authentication", {}).get("username"),
            ATTR_ATTRIBUTION: ATTRIBUTION,
        }
        return {k: v for k, v in attributes.items() if v is not None}
<<<<<<< HEAD

    @property
    def device_info(self):
        """Return the device info."""
        return {
            "identifiers": {(DOMAIN, self._device["serial"])},
            "name": self._device["name"],
            "manufacturer": "Cisco Meraki",
            "model": self._device["model"],
            "sw_version": self._device.get("firmware"),
        }
=======
>>>>>>> 68191a95

    @property
    def device_info(self):
        """Return the device info."""
        return {
            "identifiers": {(DOMAIN, self._device["serial"])},
            "name": self._device["name"],
            "manufacturer": "Cisco Meraki",
            "model": self._device["model"],
            "sw_version": self._device.get("firmware"),
        }<|MERGE_RESOLUTION|>--- conflicted
+++ resolved
@@ -71,7 +71,6 @@
             ATTR_ATTRIBUTION: ATTRIBUTION,
         }
         return {k: v for k, v in attributes.items() if v is not None}
-<<<<<<< HEAD
 
     @property
     def device_info(self):
@@ -83,8 +82,6 @@
             "model": self._device["model"],
             "sw_version": self._device.get("firmware"),
         }
-=======
->>>>>>> 68191a95
 
     @property
     def device_info(self):
