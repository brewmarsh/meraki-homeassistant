"""Sensor platform for the meraki_ha integration."""
import logging
from typing import Any, Dict, List

from homeassistant.components.sensor import SensorEntity
from homeassistant.core import HomeAssistant
from homeassistant.helpers.entity_platform import AddEntitiesCallback
from homeassistant.config_entries import ConfigEntry
from homeassistant.helpers.update_coordinator import CoordinatorEntity

from .const import DOMAIN, DATA_COORDINATOR

_LOGGER = logging.getLogger(__name__)

async def async_setup_entry(
    hass: HomeAssistant,
    entry: ConfigEntry,
    async_add_entities: AddEntitiesCallback,
) -> None:
    """Set up the sensor platform for the Meraki integration.

    Args:
        hass: Home Assistant instance.
        entry: Config entry for the integration.
        async_add_entities: Callback to add entities.
    """
    _LOGGER.debug("sensor.py async_setup_entry called")
    try:
        coordinator = hass.data[DOMAIN][entry.entry_id][DATA_COORDINATOR]

        sensors: List[SensorEntity] =
        for device in coordinator.data:
            if device["model"].startswith("MR") or device["model"].startswith("GR"):
                sensors.append(MerakiConnectedClientsSensor(coordinator, device))
                sensors.append(MerakiRadioSettingsSensor(coordinator, device))
        async_add_entities(sensors)
        _LOGGER.debug(f"Meraki Sensors added: {sensors}")
    except Exception as e:
        _LOGGER.error(f"Error setting up meraki_ha sensors: {e}")

class MerakiConnectedClientsSensor(CoordinatorEntity, SensorEntity):
    """Representation of a Meraki Connected Clients sensor."""

    def __init__(self, coordinator, device: Dict[str, Any]) -> None:
        """Initialize the Meraki Connected Clients sensor.

        Args:
            coordinator: DataUpdateCoordinator instance.
            device: Device data from the Meraki API.
        """
        super().__init__(coordinator)
        self._device = device
        self._attr_name = f"{device['name']} Connected Clients"
        self._attr_unique_id = f"{device['serial']}_connected_clients"
        self._attr_icon = "mdi:account-network"
        _LOGGER.debug(f"Meraki Sensor Initialized: {self._attr_name}")

    @property
    def native_value(self) -> int | None:
        """Return the state of the sensor."""
        if isinstance(self._device.get("connected_clients"), list):
            return len(self._device["connected_clients"])
        else:
            return None

    @property
    def extra_state_attributes(self) -> Dict[str, Any]:
        """Return the state attributes of the sensor."""
        return {"clients": self._device.get("connected_clients")}

class MerakiRadioSettingsSensor(CoordinatorEntity, SensorEntity):
    """Representation of a Meraki Radio Settings sensor."""

    def __init__(self, coordinator, device: Dict[str, Any]) -> None:
        """Initialize the Meraki Radio Settings sensor.

        Args:
            coordinator: DataUpdateCoordinator instance.
            device: Device data from the Meraki API.
        """
        super().__init__(coordinator)
        self._device = device
        self._attr_name = f"{device['name']} Radio Settings"
        self._attr_unique_id = f"{device['serial']}_radio_settings"
        self._attr_icon = "mdi:wifi"
        _LOGGER.debug(f"Meraki Radio Sensor Initialized: {self._attr_name}")

    @property
    def native_value(self) -> str:
        """Return the state of the sensor."""
        if self._device.get("radio_settings"):
            return self._device["radio_settings"].get("channel")
        else:
            return "Unavailable"

    @property
<<<<<<< HEAD
    def extra_state_attributes(self) -> Dict[str, Any]:
        """Return the state attributes of the sensor."""
        return {"radio_settings": self._device.get("radio_settings")}
=======
    def extra_state_attributes(self):
        """Return the state attributes."""
        attributes = {
            "vlan_enabled": self._uplink_data.get("vlanTagging", {}).get("enabled"),
            "vlan_id": self._uplink_data.get("vlanTagging", {}).get("vlanId"),
            "ipv4_assignment": self._uplink_data.get("svis", {}).get("ipv4", {}).get("assignmentMode"),
            "ipv4_address": self._uplink_data.get("svis", {}).get("ipv4", {}).get("address"),
            "ipv4_gateway": self._uplink_data.get("svis", {}).get("ipv4", {}).get("gateway"),
            "ipv4_nameservers": self._uplink_data.get("svis", {}).get("ipv4", {}).get("nameservers", {}).get("addresses"),
            "pppoe_enabled": self._uplink_data.get("pppoe", {}).get("enabled"),
            "pppoe_username": self._uplink_data.get("pppoe", {}).get("authentication", {}).get("username"),
            ATTR_ATTRIBUTION: ATTRIBUTION,
        }
        return {k: v for k, v in attributes.items() if v is not None}
        return {k: v for k, v in attributes.items() if v is not None}

    @property
    def device_info(self):
        """Return the device info."""
        return {
            "identifiers": {(DOMAIN, self._device["serial"])},
            "name": self._device["name"],
            "manufacturer": "Cisco Meraki",
            "model": self._device["model"],
            "sw_version": self._device.get("firmware"),
        }

class MerakiWirelessRadioSensor(CoordinatorEntity, SensorEntity):
    """Representation of a Meraki Wireless Radio Sensor."""

    def __init__(self, coordinator, device, band, radio_data):
        """Initialize the wireless radio sensor."""
        super().__init__(coordinator)
        self._device = device
        self._band = band
        self._radio_data = radio_data
        self._attr_name = f"{device['name']} {band} Radio"
        self._attr_unique_id = f"{device['serial']}-{band}-radio"

    @property
    def state(self):
        """Return the state of the sensor."""
        return self._radio_data.get("channel", "unknown")

    @property
    def extra_state_attributes(self):
        """Return the state attributes."""
        attributes = {
            "target_power": self._radio_data.get("targetPower"),
            "channel_width": self._radio_data.get("channelWidth"),
            ATTR_ATTRIBUTION: ATTRIBUTION,
        }
        return {k: v for k, v in attributes.items() if v is not None}

    @property
    def device_info(self):
        """Return the device info."""
        return {
            "identifiers": {(DOMAIN, self._device["serial"])},
            "name": self._device["name"],
            "manufacturer": "Cisco Meraki",
            "model": self._device["model"],
            "sw_version": self._device.get("firmware"),
        }
>>>>>>> 3d497433
<|MERGE_RESOLUTION|>--- conflicted
+++ resolved
@@ -94,11 +94,6 @@
             return "Unavailable"
 
     @property
-<<<<<<< HEAD
-    def extra_state_attributes(self) -> Dict[str, Any]:
-        """Return the state attributes of the sensor."""
-        return {"radio_settings": self._device.get("radio_settings")}
-=======
     def extra_state_attributes(self):
         """Return the state attributes."""
         attributes = {
@@ -162,5 +157,4 @@
             "manufacturer": "Cisco Meraki",
             "model": self._device["model"],
             "sw_version": self._device.get("firmware"),
-        }
->>>>>>> 3d497433
+        }