# sensor.py
import logging

from homeassistant.components.sensor import SensorEntity
from homeassistant.core import HomeAssistant
from homeassistant.helpers.entity_platform import AddEntitiesCallback
from homeassistant.config_entries import ConfigEntry
from homeassistant.helpers.update_coordinator import CoordinatorEntity

from .const import DOMAIN, DATA_COORDINATOR

_LOGGER = logging.getLogger(__name__)

async def async_setup_entry(
    hass: HomeAssistant,
    entry: ConfigEntry,
    async_add_entities: AddEntitiesCallback,
) -> None:
    """Set up the sensor platform."""
    _LOGGER.debug("sensor.py async_setup_entry called")
    try:
        coordinator = hass.data[DOMAIN][entry.entry_id][DATA_COORDINATOR]

        sensors = []
        for device in coordinator.data:
            if device["model"].startswith("MR") or device["model"].startswith("GR"):
                sensors.append(MerakiConnectedClientsSensor(coordinator, device))
                sensors.append(MerakiRadioSettingsSensor(coordinator, device))
        async_add_entities(sensors)
        _LOGGER.debug(f"Meraki Sensors added: {sensors}")
    except Exception as e:
        _LOGGER.error(f"Error setting up meraki_ha sensors: {e}")

class MerakiConnectedClientsSensor(CoordinatorEntity, SensorEntity):
    """Representation of a Meraki Connected Clients sensor."""

    def __init__(self, coordinator, device):
        """Initialize the Meraki Connected Clients sensor."""
        super().__init__(coordinator)
        self._device = device
        self._attr_name = f"{device['name']} Connected Clients"
        self._attr_unique_id = f"{device['serial']}_connected_clients"
        self._attr_icon = "mdi:account-network"
        _LOGGER.debug(f"Meraki Sensor Initialized: {self._attr_name}")

    @property
    def native_value(self):
        """Return the state of the sensor."""
        if isinstance(self._device.get("connected_clients"), list):
            return len(self._device["connected_clients"])
        else:
            return None

    @property
    def extra_state_attributes(self):
        """Return the state attributes of the sensor."""
        return {"clients": self._device.get("connected_clients")}

class MerakiRadioSettingsSensor(CoordinatorEntity, SensorEntity):
    """Representation of a Meraki Radio Settings sensor."""

    def __init__(self, coordinator, device):
        """Initialize the Meraki Radio Settings sensor."""
        super().__init__(coordinator)
        self._device = device
        self._attr_name = f"{device['name']} Radio Settings"
        self._attr_unique_id = f"{device['serial']}_radio_settings"
        self._attr_icon = "mdi:wifi"
        _LOGGER.debug(f"Meraki Radio Sensor Initialized: {self._attr_name}")

    @property
    def native_value(self):
        """Return the state of the sensor."""
        if self._device.get("radio_settings"):
            return self._device["radio_settings"].get("channel")
        else:
            return "Unavailable"

    @property
    def extra_state_attributes(self):
<<<<<<< HEAD
        """Return the state attributes of the sensor."""
        return {"radio_settings": self._device.get("radio_settings")}
=======
        """Return the state attributes."""
        attributes = {
            "vlan_enabled": self._uplink_data.get("vlanTagging", {}).get("enabled"),
            "vlan_id": self._uplink_data.get("vlanTagging", {}).get("vlanId"),
            "ipv4_assignment": self._uplink_data.get("svis", {}).get("ipv4", {}).get("assignmentMode"),
            "ipv4_address": self._uplink_data.get("svis", {}).get("ipv4", {}).get("address"),
            "ipv4_gateway": self._uplink_data.get("svis", {}).get("ipv4", {}).get("gateway"),
            "ipv4_nameservers": self._uplink_data.get("svis", {}).get("ipv4", {}).get("nameservers", {}).get("addresses"),
            "pppoe_enabled": self._uplink_data.get("pppoe", {}).get("enabled"),
            "pppoe_username": self._uplink_data.get("pppoe", {}).get("authentication", {}).get("username"),
            ATTR_ATTRIBUTION: ATTRIBUTION,
        }
        return {k: v for k, v in attributes.items() if v is not None}
        return {k: v for k, v in attributes.items() if v is not None}

    @property
    def device_info(self):
        """Return the device info."""
        return {
            "identifiers": {(DOMAIN, self._device["serial"])},
            "name": self._device["name"],
            "manufacturer": "Cisco Meraki",
            "model": self._device["model"],
            "sw_version": self._device.get("firmware"),
        }

class MerakiWirelessRadioSensor(CoordinatorEntity, SensorEntity):
    """Representation of a Meraki Wireless Radio Sensor."""

    def __init__(self, coordinator, device, band, radio_data):
        """Initialize the wireless radio sensor."""
        super().__init__(coordinator)
        self._device = device
        self._band = band
        self._radio_data = radio_data
        self._attr_name = f"{device['name']} {band} Radio"
        self._attr_unique_id = f"{device['serial']}-{band}-radio"

    @property
    def state(self):
        """Return the state of the sensor."""
        return self._radio_data.get("channel", "unknown")

    @property
    def extra_state_attributes(self):
        """Return the state attributes."""
        attributes = {
            "target_power": self._radio_data.get("targetPower"),
            "channel_width": self._radio_data.get("channelWidth"),
            ATTR_ATTRIBUTION: ATTRIBUTION,
        }
        return {k: v for k, v in attributes.items() if v is not None}

    @property
    def device_info(self):
        """Return the device info."""
        return {
            "identifiers": {(DOMAIN, self._device["serial"])},
            "name": self._device["name"],
            "manufacturer": "Cisco Meraki",
            "model": self._device["model"],
            "sw_version": self._device.get("firmware"),
        }
>>>>>>> 3379dd87
<|MERGE_RESOLUTION|>--- conflicted
+++ resolved
@@ -78,10 +78,6 @@
 
     @property
     def extra_state_attributes(self):
-<<<<<<< HEAD
-        """Return the state attributes of the sensor."""
-        return {"radio_settings": self._device.get("radio_settings")}
-=======
         """Return the state attributes."""
         attributes = {
             "vlan_enabled": self._uplink_data.get("vlanTagging", {}).get("enabled"),
@@ -144,5 +140,4 @@
             "manufacturer": "Cisco Meraki",
             "model": self._device["model"],
             "sw_version": self._device.get("firmware"),
-        }
->>>>>>> 3379dd87
+        }